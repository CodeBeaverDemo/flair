import logging
import random
import sys
from collections import defaultdict
from enum import Enum
from functools import reduce
from math import inf
from pathlib import Path
from typing import Dict, List, Optional, Union

from scipy.stats import pearsonr, spearmanr
from sklearn.metrics import mean_absolute_error, mean_squared_error
from torch.optim import Optimizer
from torch.utils.data import Dataset

import flair
from flair.data import DT, Dictionary, Sentence, _iter_dataset

log = logging.getLogger("flair")


class Result:
    def __init__(
        self,
        main_score: float,
        detailed_results: str,
        classification_report: dict = {},
<<<<<<< HEAD
        scores: dict = {},
    ) -> None:
        assert "loss" in scores, "No loss provided."

=======
        conf_mat: object = {},
    ):
>>>>>>> 9ea06ab9
        self.main_score: float = main_score
        self.scores = scores
        self.detailed_results: str = detailed_results
        self.classification_report = classification_report
<<<<<<< HEAD
=======
        self.loss: float = loss
        self.conf_mat = conf_mat
>>>>>>> 9ea06ab9

    @property
    def loss(self):
        return self.scores["loss"]

    def __str__(self) -> str:
        return f"{self.detailed_results!s}\nLoss: {self.loss}'"


class MetricRegression:
    def __init__(self, name) -> None:
        self.name = name

        self.true: List[float] = []
        self.pred: List[float] = []

    def mean_squared_error(self):
        return mean_squared_error(self.true, self.pred)

    def mean_absolute_error(self):
        return mean_absolute_error(self.true, self.pred)

    def pearsonr(self):
        return pearsonr(self.true, self.pred)[0]

    def spearmanr(self):
        return spearmanr(self.true, self.pred)[0]

    # dummy return to fulfill trainer.train() needs
    def micro_avg_f_score(self):
        return self.mean_squared_error()

    def to_tsv(self):
        return f"{self.mean_squared_error()}\t{self.mean_absolute_error()}\t{self.pearsonr()}\t{self.spearmanr()}"

    @staticmethod
    def tsv_header(prefix=None):
        if prefix:
            return f"{prefix}_MEAN_SQUARED_ERROR\t{prefix}_MEAN_ABSOLUTE_ERROR\t{prefix}_PEARSON\t{prefix}_SPEARMAN"

        return "MEAN_SQUARED_ERROR\tMEAN_ABSOLUTE_ERROR\tPEARSON\tSPEARMAN"

    @staticmethod
    def to_empty_tsv():
        return "\t_\t_\t_\t_"

    def __str__(self) -> str:
        line = "mean squared error: {:.4f} - mean absolute error: {:.4f} - pearson: {:.4f} - spearman: {:.4f}".format(
            self.mean_squared_error(),
            self.mean_absolute_error(),
            self.pearsonr(),
            self.spearmanr(),
        )
        return line


class EvaluationMetric(Enum):
    MICRO_ACCURACY = "micro-average accuracy"
    MICRO_F1_SCORE = "micro-average f1-score"
    MACRO_ACCURACY = "macro-average accuracy"
    MACRO_F1_SCORE = "macro-average f1-score"
    MEAN_SQUARED_ERROR = "mean squared error"


class WeightExtractor:
    def __init__(self, directory: Union[str, Path], number_of_weights: int = 10) -> None:
        if isinstance(directory, str):
            directory = Path(directory)
        self.weights_file = init_output_file(directory, "weights.txt")
        self.weights_dict: Dict[str, Dict[int, List[float]]] = defaultdict(lambda: defaultdict(list))
        self.number_of_weights = number_of_weights

    def extract_weights(self, state_dict, iteration):
        for key in state_dict:
            vec = state_dict[key]
            # print(vec)
            try:
                weights_to_watch = min(self.number_of_weights, reduce(lambda x, y: x * y, list(vec.size())))
            except Exception:
                continue

            if key not in self.weights_dict:
                self._init_weights_index(key, state_dict, weights_to_watch)

            for i in range(weights_to_watch):
                vec = state_dict[key]
                for index in self.weights_dict[key][i]:
                    vec = vec[index]

                value = vec.item()

                with open(self.weights_file, "a") as f:
                    f.write(f"{iteration}\t{key}\t{i}\t{float(value)}\n")

    def _init_weights_index(self, key, state_dict, weights_to_watch):
        indices = {}

        i = 0
        while len(indices) < weights_to_watch:
            vec = state_dict[key]
            cur_indices = []

            for _x in range(len(vec.size())):
                index = random.randint(0, len(vec) - 1)
                vec = vec[index]
                cur_indices.append(index)

            if cur_indices not in list(indices.values()):
                indices[i] = cur_indices
                i += 1

        self.weights_dict[key] = indices


class AnnealOnPlateau:
    """A learningrate sheduler for annealing on plateau.

    This class is a modification of
    torch.optim.lr_scheduler.ReduceLROnPlateau that enables
    setting an "auxiliary metric" to break ties.
    Reduce learning rate when a metric has stopped improving.
    Models often benefit from reducing the learning rate by a factor
    of 2-10 once learning stagnates. This scheduler reads a metrics
    quantity and if no improvement is seen for a 'patience' number
    of epochs, the learning rate is reduced.

    Args:
    ----
        optimizer (Optimizer): Wrapped optimizer.
        mode (str): One of `min`, `max`. In `min` mode, lr will
            be reduced when the quantity monitored has stopped
            decreasing; in `max` mode it will be reduced when the
            quantity monitored has stopped increasing. Default: 'min'.
        factor (float): Factor by which the learning rate will be
            reduced. new_lr = lr * factor. Default: 0.1.
        patience (int): Number of epochs with no improvement after
            which learning rate will be reduced. For example, if
            `patience = 2`, then we will ignore the first 2 epochs
            with no improvement, and will only decrease the LR after the
            3rd epoch if the loss still hasn't improved then.
            Default: 10.
        verbose (bool): If ``True``, prints a message to stdout for
            each update. Default: ``False``.
        cooldown (int): Number of epochs to wait before resuming
            normal operation after lr has been reduced. Default: 0.
        min_lr (float or list): A scalar or a list of scalars. A
            lower bound on the learning rate of all param groups
            or each group respectively. Default: 0.
        eps (float): Minimal decay applied to lr. If the difference
            between new and old lr is smaller than eps, the update is
            ignored. Default: 1e-8.

    Example:
    -------
        >>> optimizer = torch.optim.SGD(model.parameters(), lr=0.1, momentum=0.9)
        >>> scheduler = ReduceLROnPlateau(optimizer, 'min')
        >>> for epoch in range(10):
        >>>     train(...)
        >>>     val_loss = validate(...)
        >>>     # Note that step should be called after validate()
        >>>     scheduler.step(val_loss)
    """

    def __init__(
        self,
        optimizer,
        mode="min",
        aux_mode="min",
        factor=0.1,
        patience=10,
        initial_extra_patience=0,
        verbose=False,
        cooldown=0,
        min_lr=0,
        eps=1e-8,
    ) -> None:
        if factor >= 1.0:
            raise ValueError("Factor should be < 1.0.")
        self.factor = factor

        # Attach optimizer
        if not isinstance(optimizer, Optimizer):
            raise TypeError(f"{type(optimizer).__name__} is not an Optimizer")
        self.optimizer = optimizer

        if isinstance(min_lr, (list, tuple)):
            if len(min_lr) != len(optimizer.param_groups):
                raise ValueError(f"expected {len(optimizer.param_groups)} min_lrs, got {len(min_lr)}")
            self.min_lrs = list(min_lr)
        else:
            self.min_lrs = [min_lr] * len(optimizer.param_groups)

        self.default_patience = patience
        self.effective_patience = patience + initial_extra_patience
        self.verbose = verbose
        self.cooldown = cooldown
        self.cooldown_counter = 0
        self.mode = mode
        self.aux_mode = aux_mode
        self.best = None
        self.best_aux = None
        self.num_bad_epochs = None
        self.mode_worse = None  # the worse value for the chosen mode
        self.eps = eps
        self.last_epoch = 0
        self._init_is_better(mode=mode)
        self._reset()

    def _reset(self):
        """Resets num_bad_epochs counter and cooldown counter."""
        self.best = self.mode_worse
        self.cooldown_counter = 0
        self.num_bad_epochs = 0

    def step(self, metric, auxiliary_metric=None) -> bool:
        # convert `metrics` to float, in case it's a zero-dim Tensor
        current = float(metric)
        epoch = self.last_epoch + 1
        self.last_epoch = epoch

        is_better = False
        assert self.best is not None

        if self.mode == "min" and current < self.best:
            is_better = True

        if self.mode == "max" and current > self.best:
            is_better = True

        if current == self.best and auxiliary_metric:
            current_aux = float(auxiliary_metric)
            if self.aux_mode == "min" and current_aux < self.best_aux:
                is_better = True

            if self.aux_mode == "max" and current_aux > self.best_aux:
                is_better = True

        if is_better:
            self.best = current
            if auxiliary_metric:
                self.best_aux = auxiliary_metric
            self.num_bad_epochs = 0
        else:
            self.num_bad_epochs += 1

        if self.in_cooldown:
            self.cooldown_counter -= 1
            self.num_bad_epochs = 0  # ignore any bad epochs in cooldown

        reduce_learning_rate = self.num_bad_epochs > self.effective_patience
        if reduce_learning_rate:
            self._reduce_lr(epoch)
            self.cooldown_counter = self.cooldown
            self.num_bad_epochs = 0
            self.effective_patience = self.default_patience

        self._last_lr = [group["lr"] for group in self.optimizer.param_groups]

        return reduce_learning_rate

    def _reduce_lr(self, epoch):
        for i, param_group in enumerate(self.optimizer.param_groups):
            old_lr = float(param_group["lr"])
            new_lr = max(old_lr * self.factor, self.min_lrs[i])
            if old_lr - new_lr > self.eps:
                param_group["lr"] = new_lr
                if self.verbose:
                    log.info(f" - reducing learning rate of group {epoch} to {new_lr}")

    @property
    def in_cooldown(self):
        return self.cooldown_counter > 0

    def _init_is_better(self, mode):
        if mode not in {"min", "max"}:
            raise ValueError("mode " + mode + " is unknown!")

        if mode == "min":
            self.mode_worse = inf
        else:  # mode == 'max':
            self.mode_worse = -inf

        self.mode = mode

    def state_dict(self):
        return {key: value for key, value in self.__dict__.items() if key != "optimizer"}

    def load_state_dict(self, state_dict):
        self.__dict__.update(state_dict)
        self._init_is_better(mode=self.mode)


def init_output_file(base_path: Union[str, Path], file_name: str) -> Path:
    """Creates a local file which can be appended to.

    Args:
        base_path: the path to the directory
        file_name: the file name

    Returns: the created file
    """
    base_path = Path(base_path)
    base_path.mkdir(parents=True, exist_ok=True)

    file = base_path / file_name
    file.touch(exist_ok=True)
    return file


def convert_labels_to_one_hot(label_list: List[List[str]], label_dict: Dictionary) -> List[List[int]]:
    """Convert list of labels to a one hot list.

    Args:
        label_list: list of labels
        label_dict: label dictionary

    Returns: converted label list
    """
    return [[1 if label in labels else 0 for label in label_dict.get_items()] for labels in label_list]


def log_line(log):
    if sys.version_info >= (3, 8):
        log.info("-" * 100, stacklevel=3)
    else:
        log.info("-" * 100)


def add_file_handler(log, output_file):
    init_output_file(output_file.parents[0], output_file.name)
    fh = logging.FileHandler(output_file, mode="w", encoding="utf-8")
    fh.setLevel(logging.INFO)
    formatter = logging.Formatter("%(asctime)-15s %(message)s")
    fh.setFormatter(formatter)
    log.addHandler(fh)
    return fh


def store_embeddings(
    data_points: Union[List[DT], Dataset], storage_mode: str, dynamic_embeddings: Optional[List[str]] = None
):
    if isinstance(data_points, Dataset):
        data_points = list(_iter_dataset(data_points))

    # if memory mode option 'none' delete everything
    if storage_mode == "none":
        dynamic_embeddings = None

    # if dynamic embedding keys not passed, identify them automatically
    elif dynamic_embeddings is None:
        dynamic_embeddings = identify_dynamic_embeddings(data_points)

    # always delete dynamic embeddings
    for data_point in data_points:
        data_point.clear_embeddings(dynamic_embeddings)

    # if storage mode is "cpu", send everything to CPU (pin to memory if we train on GPU)
    if storage_mode == "cpu":
        pin_memory = str(flair.device) != "cpu"
        for data_point in data_points:
            data_point.to("cpu", pin_memory=pin_memory)


def identify_dynamic_embeddings(data_points: List[DT]):
    dynamic_embeddings = []
    all_embeddings = []
    for data_point in data_points:
        if isinstance(data_point, Sentence):
            first_token = data_point[0]
            for name, vector in first_token._embeddings.items():
                if vector.requires_grad:
                    dynamic_embeddings.append(name)
                all_embeddings.append(name)

        for name, vector in data_point._embeddings.items():
            if vector.requires_grad:
                dynamic_embeddings.append(name)
            all_embeddings.append(name)
        if dynamic_embeddings:
            return dynamic_embeddings
    if not all_embeddings:
        return None
    return list(set(dynamic_embeddings))<|MERGE_RESOLUTION|>--- conflicted
+++ resolved
@@ -25,28 +25,20 @@
         main_score: float,
         detailed_results: str,
         classification_report: dict = {},
-<<<<<<< HEAD
+        conf_mat: object = {},
         scores: dict = {},
     ) -> None:
         assert "loss" in scores, "No loss provided."
 
-=======
-        conf_mat: object = {},
-    ):
->>>>>>> 9ea06ab9
         self.main_score: float = main_score
         self.scores = scores
         self.detailed_results: str = detailed_results
         self.classification_report = classification_report
-<<<<<<< HEAD
-=======
-        self.loss: float = loss
-        self.conf_mat = conf_mat
->>>>>>> 9ea06ab9
 
     @property
     def loss(self):
         return self.scores["loss"]
+        self.conf_mat = conf_mat
 
     def __str__(self) -> str:
         return f"{self.detailed_results!s}\nLoss: {self.loss}'"
