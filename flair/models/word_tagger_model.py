import logging
from pathlib import Path
from typing import Any, Dict, List, Union

import torch

import flair.nn
from flair.data import Dictionary, Sentence, Span, Token
from flair.embeddings import TokenEmbeddings

log = logging.getLogger("flair")


<<<<<<< HEAD
class TokenClassifier(flair.nn.DefaultClassifier[Sentence, Token]):
    """
    This is a simple class of models that tags individual words in text.
    """
=======
class WordTagger(flair.nn.DefaultClassifier[Sentence, Token]):
    """This is a simple class of models that tags individual words in text."""
>>>>>>> 3bc77368

    def __init__(
            self,
            embeddings: TokenEmbeddings,
            label_dictionary: Dictionary,
            label_type: str,
            span_encoding: str = "BIOES",
            **classifierargs,
    ):
<<<<<<< HEAD
        """
        Initializes a TokenClassifier
=======
        """Initializes a WordTagger.

>>>>>>> 3bc77368
        :param embeddings: word embeddings used in tagger
        :param tag_dictionary: dictionary of tags you want to predict
        :param tag_type: string identifier for tag type
        """
        # if the classifier predicts BIO/BIOES span labels, the internal label dictionary must be computed
        if label_dictionary.span_labels:
            internal_label_dictionary = self._create_internal_label_dictionary(label_dictionary, span_encoding)
        else:
            internal_label_dictionary = label_dictionary

        super().__init__(
            embeddings=embeddings,
            label_dictionary=internal_label_dictionary,
            final_embedding_size=embeddings.embedding_length,
            **classifierargs,
        )

        # fields in case this is a span-prediction problem
        self.span_prediction_problem = self._determine_if_span_prediction_problem(internal_label_dictionary)
        self.span_encoding = span_encoding

        # the label type
        self._label_type: str = label_type

        # all parameters will be pushed internally to the specified device
        self.to(flair.device)

    def _create_internal_label_dictionary(self, label_dictionary, span_encoding):
        internal_label_dictionary = Dictionary(add_unk=False)
        for label in label_dictionary.get_items():
            if label == "<unk>":
                continue
            internal_label_dictionary.add_item("O")
            if span_encoding == "BIOES":
                internal_label_dictionary.add_item("S-" + label)
                internal_label_dictionary.add_item("B-" + label)
                internal_label_dictionary.add_item("E-" + label)
                internal_label_dictionary.add_item("I-" + label)
            if span_encoding == "BIO":
                internal_label_dictionary.add_item("B-" + label)
                internal_label_dictionary.add_item("I-" + label)

        return internal_label_dictionary

    def _determine_if_span_prediction_problem(self, dictionary: Dictionary) -> bool:
        for item in dictionary.get_items():
            if item.startswith("B-") or item.startswith("S-") or item.startswith("I-"):
                return True
        return False

    def _get_state_dict(self):
        model_state = {
            **super()._get_state_dict(),
            "embeddings": self.embeddings.save_embeddings(use_state_dict=False),
            "label_dictionary": self.label_dictionary,
            "label_type": self.label_type,
        }
        return model_state

    @classmethod
    def _init_model_with_state_dict(cls, state, **kwargs):
        return super()._init_model_with_state_dict(
            state,
            embeddings=state.get("embeddings"),
            label_dictionary=state.get("label_dictionary"),
            label_type=state.get("label_type"),
            **kwargs,
        )

    def _get_embedding_for_data_point(self, prediction_data_point: Token) -> torch.Tensor:
        names = self.embeddings.get_names()
        return prediction_data_point.get_embedding(names)

    def _get_data_points_from_sentence(self, sentence: Sentence) -> List[Token]:
        # special handling during training if this is a span prediction problem
        if self.training and self.span_prediction_problem:
            for token in sentence.tokens:
                token.set_label(self.label_type, "O")
            for span in sentence.get_spans(self.label_type):
                span_label = span.get_label(self.label_type).value
                if len(span) == 1:
                    span.tokens[0].set_label(self.label_type, "S-" + span_label)
                else:
                    for token in span.tokens:
                        token.set_label(self.label_type, "I-" + span_label)
                    span.tokens[0].set_label(self.label_type, "B-" + span_label)
                    span.tokens[-1].set_label(self.label_type, "E-" + span_label)

        return sentence.tokens

    def _post_process_batch_after_prediction(self, batch, label_name):
        if self.span_prediction_problem:
            for sentence in batch:
                # internal variables
                previous_tag = "O-"
                current_span: List[Token] = []

                for token in sentence:
                    bioes_tag = token.get_label(label_name).value

                    # non-set tags are OUT tags
                    if bioes_tag == "" or bioes_tag == "O" or bioes_tag == "_":
                        bioes_tag = "O-"

                    # anything that is not OUT is IN
                    in_span = bioes_tag != "O-"

                    # does this prediction start a new span?
                    starts_new_span = False

                    # begin and single tags start new spans
                    if bioes_tag[:2] in {"B-", "S-"}:
                        starts_new_span = True
                    elif in_span and previous_tag[2:] != bioes_tag[2:]:  # predicted class changed
                        # If the current tag is I- or the previous tag was S-, we start a new span
                        if bioes_tag[:2] == "I-" or previous_tag[2:] == "S-":
                            starts_new_span = True

                    # if an existing span is ended (either by reaching O or starting a new span)
                    if (starts_new_span or not in_span) and len(current_span) > 0:
                        sentence[current_span[0].idx - 1: current_span[-1].idx].set_label(label_name, previous_tag[2:])
                        # reset for-loop variables for new span
                        current_span = []

                    if in_span:
                        current_span.append(token)

                    # remember previous tag
                    previous_tag = bioes_tag

                    token.remove_labels(label_name)
                    token.remove_labels(self.label_type)

                # if there is a span at end of sentence, add it
                if len(current_span) > 0:
                    sentence[current_span[0].idx - 1: current_span[-1].idx].set_label(label_name, previous_tag[2:])

    @property
    def label_type(self):
        return self._label_type

    def _print_predictions(self, batch, gold_label_type):
        lines = []
        if self.span_prediction_problem:
            for datapoint in batch:
                # all labels default to "O"
                for token in datapoint:
                    token.set_label("gold_bio", "O")
                    token.set_label("predicted_bio", "O")

                # set gold token-level
                for gold_label in datapoint.get_labels(gold_label_type):
                    gold_span: Span = gold_label.data_point
                    prefix = "B-"
                    for token in gold_span:
                        token.set_label("gold_bio", prefix + gold_label.value)
                        prefix = "I-"

                # set predicted token-level
                for predicted_label in datapoint.get_labels("predicted"):
                    predicted_span: Span = predicted_label.data_point
                    prefix = "B-"
                    for token in predicted_span:
                        token.set_label("predicted_bio", prefix + predicted_label.value)
                        prefix = "I-"

                # now print labels in CoNLL format
                for token in datapoint:
                    eval_line = (
                        f"{token.text} "
                        f"{token.get_label('gold_bio').value} "
                        f"{token.get_label('predicted_bio').value}\n"
                    )
                    lines.append(eval_line)
                lines.append("\n")

        else:
            for datapoint in batch:
                # print labels in CoNLL format
                for token in datapoint:
                    eval_line = (
                        f"{token.text} "
                        f"{token.get_label(gold_label_type).value} "
                        f"{token.get_label('predicted').value}\n"
                    )
                    lines.append(eval_line)
                lines.append("\n")
        return lines

    @classmethod
    def load(cls, model_path: Union[str, Path, Dict[str, Any]]) -> "TokenClassifier":
        from typing import cast

        return cast("TokenClassifier", super().load(model_path=model_path))<|MERGE_RESOLUTION|>--- conflicted
+++ resolved
@@ -11,15 +11,9 @@
 log = logging.getLogger("flair")
 
 
-<<<<<<< HEAD
 class TokenClassifier(flair.nn.DefaultClassifier[Sentence, Token]):
-    """
-    This is a simple class of models that tags individual words in text.
-    """
-=======
-class WordTagger(flair.nn.DefaultClassifier[Sentence, Token]):
     """This is a simple class of models that tags individual words in text."""
->>>>>>> 3bc77368
+
 
     def __init__(
             self,
@@ -29,13 +23,8 @@
             span_encoding: str = "BIOES",
             **classifierargs,
     ):
-<<<<<<< HEAD
-        """
-        Initializes a TokenClassifier
-=======
-        """Initializes a WordTagger.
-
->>>>>>> 3bc77368
+        """Initializes a TokenClassifier
+        
         :param embeddings: word embeddings used in tagger
         :param tag_dictionary: dictionary of tags you want to predict
         :param tag_type: string identifier for tag type
