--- conflicted
+++ resolved
@@ -1,22 +1,14 @@
 import logging
 from pathlib import Path
-<<<<<<< HEAD
-from typing import Any, Dict, List, Union, Optional, Tuple, Union
-=======
-from typing import Any, Dict, List, Union, Tuple
->>>>>>> 9ea06ab9
+from typing import Any, Dict, List, Union, Optional, Tuple, Union, Tuple
 
 import torch
 from tqdm import tqdm
 
 import flair.embeddings
 import flair.nn
-<<<<<<< HEAD
-from flair.data import DT, Sentence
+from flair.data import DT, Sentence, DT, DT2
 from flair.datasets import DataLoader, FlairDatapointDataset
-=======
-from flair.data import Sentence, DT, DT2
->>>>>>> 9ea06ab9
 from flair.file_utils import cached_path
 from flair.training_utils import store_embeddings
 
@@ -152,7 +144,6 @@
         return cast("TextClassifier", super().load(model_path=model_path))
 
 
-<<<<<<< HEAD
 class TextClassifierProbes(TextClassifier):
     """
     Text Classification Model with Linear Classifier Probes and the ability to output Prediction Depth.
@@ -372,7 +363,8 @@
 
             if return_loss:
                 return overall_loss, label_count
-=======
+
+
 
 class TextClassifierLossModifications(TextClassifier):
     def __init__(
@@ -540,5 +532,4 @@
                 # new dp properties: last_iter; last_pred; last_conf, last_sq_sum            
 
         # calculate the loss
-        return self._calculate_loss(scores, label_tensor)
->>>>>>> 9ea06ab9
+        return self._calculate_loss(scores, label_tensor)