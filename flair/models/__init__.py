--- conflicted
+++ resolved
@@ -8,18 +8,11 @@
 from .regexp_tagger import RegexpTagger
 from .relation_classifier_model import RelationClassifier
 from .relation_extractor_model import RelationExtractor
-<<<<<<< HEAD
-from .sequence_tagger_model import MultiTagger, SequenceTagger, EarlyExitSequenceTagger
+from .sequence_tagger_model import SequenceTagger, EarlyExitSequenceTagger
 from .tars_model import FewshotClassifier, TARSClassifier, TARSTagger
 from .text_classification_model import TextClassifier, TextClassifierProbes
-from .word_tagger_model import WordTagger
-=======
-from .sequence_tagger_model import SequenceTagger
-from .tars_model import FewshotClassifier, TARSClassifier, TARSTagger
-from .text_classification_model import TextClassifier
 from .text_regression_model import TextRegressor
 from .word_tagger_model import TokenClassifier, WordTagger
->>>>>>> ddf3bb3e
 
 __all__ = [
     "SpanClassifier",
@@ -31,21 +24,15 @@
     "RelationExtractor",
     "RegexpTagger",
     "SequenceTagger",
-<<<<<<< HEAD
+    "TokenClassifier",
     "EarlyExitSequenceTagger",
-=======
-    "TokenClassifier",
->>>>>>> ddf3bb3e
     "WordTagger",
     "FewshotClassifier",
     "TARSClassifier",
     "TARSTagger",
     "TextClassifier",
-<<<<<<< HEAD
+    "TextRegressor",
     "TextClassifierProbes",
-=======
-    "TextRegressor",
->>>>>>> ddf3bb3e
     "ClusteringModel",
     "MultitaskModel",
 ]