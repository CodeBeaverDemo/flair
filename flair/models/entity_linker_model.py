--- conflicted
+++ resolved
@@ -115,9 +115,7 @@
         super(EntityLinker, self).__init__(
             embeddings=embeddings,
             label_dictionary=label_dictionary,
-            final_embedding_size=embeddings.embedding_length * 2
-            if pooling_operation == "first_last"
-            else embeddings.embedding_length,
+            final_embedding_size=final_embedding_size,
             **classifierargs,
         )
 
@@ -180,11 +178,7 @@
     def _get_state_dict(self):
         model_state = {
             **super()._get_state_dict(),
-<<<<<<< HEAD
-            "word_embeddings": self.embeddings.save_embeddings(use_state_dict=False),
-=======
             "word_embeddings": self.embeddings,
->>>>>>> 33d687a8
             "span_embeddings": self.span_embeddings,
             "label_type": self.label_type,
             "label_dictionary": self.label_dictionary,
@@ -202,15 +196,6 @@
 
             for span in datapoint.get_spans(gold_label_type):
                 span_string = ""
-<<<<<<< HEAD
-                if self.span_embeddings:
-                    self.span_embeddings.embed(span)
-                    embedding = span.get_embedding().tolist()
-                    span_string = f'('
-                    for i in range(len(embedding)):
-                        span_string+=f'{round(embedding[i], 2)}, '
-                    span_string += f')'
-=======
                 # if self.span_embeddings:
                 #     # self.span_embeddings.embed(span)
                 #     embedding = span.get_embedding().tolist()
@@ -221,7 +206,6 @@
                 #                   f'LOC: {round(embedding[3], 2)},' \
                 #                   f'total: {round(embedding[4], 2)}' \
                 #                   f')'
->>>>>>> 33d687a8
 
                 symbol = "✓" if span.get_label(gold_label_type).value == span.get_label("predicted").value else "❌"
                 eval_line += (
@@ -245,11 +229,7 @@
         return super()._init_model_with_state_dict(
             state,
             embeddings=state.get("word_embeddings"),
-<<<<<<< HEAD
-            span_embeddings=state.get("span_embeddings"),
-=======
             span_embeddings=state.get("span_embeddings", None),
->>>>>>> 33d687a8
             label_dictionary=state.get("label_dictionary"),
             label_type=state.get("label_type"),
             pooling_operation=state.get("pooling_operation"),
