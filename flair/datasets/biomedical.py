--- conflicted
+++ resolved
@@ -15,14 +15,11 @@
 from operator import attrgetter
 from pathlib import Path
 from typing import Dict, Iterable, List, NamedTuple, Optional, Tuple, Union
-<<<<<<< HEAD
 from warnings import warn
-=======
 from zipfile import BadZipFile, LargeZipFile
 
 import ftfy
 from deprecated import deprecated
->>>>>>> 9037a720
 from lxml import etree
 from lxml.etree import XMLSyntaxError
 
@@ -371,14 +368,6 @@
         """
         self.sentence_splitter = sentence_splitter
 
-<<<<<<< HEAD
-    def process_dataset(
-        self, datasets: Dict[str, InternalBioNerDataset], out_dir: Path
-    ):
-        self.write_to_conll(datasets["train"], out_dir / "train.conll")
-        self.write_to_conll(datasets["dev"], out_dir / "dev.conll")
-        self.write_to_conll(datasets["test"], out_dir / "test.conll")
-=======
     def process_dataset(self, datasets: Dict[str, InternalBioNerDataset], out_dir: Path):
         if "train" in datasets:
             self.write_to_conll(datasets["train"], out_dir / "train.conll")
@@ -386,7 +375,6 @@
             self.write_to_conll(datasets["dev"], out_dir / "dev.conll")
         if "test" in datasets:
             self.write_to_conll(datasets["test"], out_dir / "test.conll")
->>>>>>> 9037a720
 
     def write_to_conll(self, dataset: InternalBioNerDataset, output_file: Path):
         os.makedirs(str(output_file.parent), exist_ok=True)
@@ -5897,12 +5885,9 @@
     """Union of all HUNER species data sets."""
 
     def __init__(self, sentence_splitter: SentenceSplitter = None):
-<<<<<<< HEAD
         super(HUNER_SPECIES, self).__init__(
             entity_type="SPECIES", sentence_splitter=sentence_splitter
         )
-=======
-        super(HUNER_SPECIES, self).__init__(entity_type="SPECIES", sentence_splitter=sentence_splitter)
 
 
 class BIGBIO_NER_CORPUS(ColumnCorpus):
@@ -6445,5 +6430,4 @@
         return {"['CellLine']": CELL_LINE_TAG}
 
     def build_corpus_directory_name(self, dataset_name: str) -> str:
-        return self.__class__.__name__.lower()
->>>>>>> 9037a720
+        return self.__class__.__name__.lower()