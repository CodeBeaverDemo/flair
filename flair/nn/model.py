import inspect
import logging
import typing
from abc import ABC, abstractmethod
from pathlib import Path
from typing import Any, Dict, List, Optional, Tuple, Union

import torch.nn
import torchmetrics
from torch.nn.modules.loss import _Loss
from torch.utils.data.dataset import Dataset
from tqdm import tqdm

import flair
from flair.data import DT, DT2, Corpus, Dictionary, Sentence, _iter_dataset
from flair.datasets import DataLoader, FlairDatapointDataset
from flair.embeddings import Embeddings
from flair.embeddings.base import load_embeddings
from flair.file_utils import Tqdm, load_torch_state
from flair.training_utils import (
    LabelwiseWrapper,
    Result,
    SupportMetric,
    metric_with_certain_labels_only,
    store_embeddings,
)

log = logging.getLogger("flair")


class Model(torch.nn.Module, typing.Generic[DT], ABC):
    """Abstract base class for all downstream task models in Flair, such as SequenceTagger and TextClassifier.

    Every new type of model must implement these methods.
    """

    model_card: Optional[Dict[str, Any]] = None

    @property
    @abstractmethod
    def label_type(self):
        """Each model predicts labels of a certain type."""
        # TODO: can we find a better name for this?
        raise NotImplementedError

    @abstractmethod
    def forward_loss(self, data_points: List[DT]) -> Tuple[torch.Tensor, int]:
        """Performs a forward pass and returns a loss tensor for backpropagation.

        Implement this to enable training.
        """
        raise NotImplementedError

    @abstractmethod
    def evaluate(
        self,
        data_points: Union[List[DT], Dataset],
        gold_label_type: str,
        out_path: Union[str, Path] = None,
        embedding_storage_mode: str = "none",
        mini_batch_size: int = 32,
        main_evaluation_metric: Tuple[str, str] = ("micro avg", "f1-score"),
        gold_label_dictionary: Optional[Dictionary] = None,
        return_loss: bool = True,
        **kwargs,
    ) -> Result:
        """Evaluates the model. Returns a Result object containing evaluation results and a loss value.

        Implement this to enable evaluation.
        :param data_loader: DataLoader that iterates over dataset to be evaluated
        :param out_path: Optional output path to store predictions
        :param embedding_storage_mode: One of 'none', 'cpu' or 'gpu'. 'none' means all embeddings are deleted and freshly recomputed, 'cpu' means all embeddings are stored on CPU, or 'gpu' means all embeddings are stored on GPU  # noqa: E501
        :return: Returns a Tuple consisting of a Result object and a loss float value
        """
        raise NotImplementedError

    def _get_state_dict(self):
        """Returns the state dictionary for this model."""
        state_dict = {"state_dict": self.state_dict()}

        # Always include the name of the Model class for which the state dict holds
        state_dict["__cls__"] = self.__class__.__name__

        return state_dict

    @classmethod
    def _init_model_with_state_dict(cls, state, **kwargs):
        """Initialize the model from a state dictionary."""
        if "embeddings" in kwargs:
            embeddings = kwargs.pop("embeddings")
            if isinstance(embeddings, dict):
                embeddings = load_embeddings(embeddings)
            kwargs["embeddings"] = embeddings

        model = cls(**kwargs)

        model.load_state_dict(state["state_dict"])

        return model

    @staticmethod
    def _fetch_model(model_name) -> str:
        return model_name

    def save(self, model_file: Union[str, Path], checkpoint: bool = False):
        """Saves the current model to the provided file.

        :param model_file: the model file
        """
        model_state = self._get_state_dict()

        # write out a "model card" if one is set
        if self.model_card is not None:
            model_state["model_card"] = self.model_card

        # save model
        torch.save(model_state, str(model_file), pickle_protocol=4)

    @classmethod
    def load(cls, model_path: Union[str, Path, Dict[str, Any]]) -> "Model":
        """Loads the model from the given file.

        :param model_path: the model file or the already loaded state dict
        :return: the loaded text classifier model
        """
        # if this class is abstract, go through all inheriting classes and try to fetch and load the model
        if inspect.isabstract(cls):
            # get all non-abstract subclasses
            subclasses = get_non_abstract_subclasses(cls)

            # try to fetch the model for each subclass. if fetching is possible, load model and return it
            for model_cls in subclasses:
                try:
                    new_model_path = model_cls._fetch_model(model_path)
                    if new_model_path != model_path:
                        return model_cls.load(new_model_path)
                except Exception:
                    # skip any invalid loadings, e.g. not found on huggingface hub
                    continue

            # if the model cannot be fetched, load as a file
            state = model_path if isinstance(model_path, dict) else load_torch_state(str(model_path))

            # try to get model class from state
            cls_name = state.pop("__cls__", None)
            if cls_name:
                for model_cls in subclasses:
                    if cls_name == model_cls.__name__:
                        return model_cls.load(state)

            # older (flair 11.3 and below) models do not contain cls information. In this case, try all subclasses
            for model_cls in subclasses:
                # if str(model_cls) == "<class 'flair.models.pairwise_classification_model.TextPairClassifier'>": continue
                try:
                    model = model_cls.load(state)
                    return model
                except Exception as e:
                    print(e)
                    # skip any invalid loadings, e.g. not found on huggingface hub
                    continue

            raise ValueError(f"Could not find any model with name '{model_path}'")

        else:
            # if this class is not abstract, fetch the model and load it
            if not isinstance(model_path, dict):
                model_file = cls._fetch_model(str(model_path))
                state = load_torch_state(model_file)
            else:
                state = model_path

            if "__cls__" in state:
                state.pop("__cls__")

            model = cls._init_model_with_state_dict(state)

            if "model_card" in state:
                model.model_card = state["model_card"]

            model.eval()
            model.to(flair.device)

        return model

    def print_model_card(self):
        if hasattr(self, "model_card"):
            param_out = "\n------------------------------------\n"
            param_out += "--------- Flair Model Card ---------\n"
            param_out += "------------------------------------\n"
            param_out += "- this Flair model was trained with:\n"
            param_out += f"-- Flair version {self.model_card['flair_version']}\n"
            param_out += f"-- PyTorch version {self.model_card['pytorch_version']}\n"
            if "transformers_version" in self.model_card:
                param_out += "-- Transformers version " f"{self.model_card['transformers_version']}\n"
            param_out += "------------------------------------\n"

            param_out += "------- Training Parameters: -------\n"
            param_out += "------------------------------------\n"
            training_params = "\n".join(
                f'-- {param} = {self.model_card["training_parameters"][param]}'
                for param in self.model_card["training_parameters"]
            )
            param_out += training_params + "\n"
            param_out += "------------------------------------\n"

            log.info(param_out)
        else:
            log.info(
                "This model has no model card (likely because it is not yet "
                "trained or was trained with Flair version < 0.9.1)"
            )


class ReduceTransformerVocabMixin(ABC):
    @abstractmethod
    def get_used_tokens(self, corpus: Corpus) -> typing.Iterable[List[str]]:
        pass


class Classifier(Model[DT], typing.Generic[DT], ReduceTransformerVocabMixin, ABC):
    """Abstract base class for all Flair models that do classification.

    The classifier inherits from flair.nn.Model and adds unified functionality for both, single- and multi-label
    classification and evaluation. Therefore, it is ensured to have a fair comparison between multiple classifiers.
    """

    @abstractmethod
    def get_label_dictionary(self):
        pass

    def make_metric(self, evaluation_label_dictionary):
        return self.make_classification_report_metric(evaluation_label_dictionary)

    def make_classification_report_metric(self, evaluation_label_dictionary):
        metrics: Dict[str, Any] = {}

        averages = ("micro", "macro", "weighted")

        if evaluation_label_dictionary.multi_label:
            kwargs = {
                "task": "multilabel",
                "num_labels": len(evaluation_label_dictionary),
            }
        else:
            kwargs = {
                "task": "multiclass",
                "num_classes": len(evaluation_label_dictionary),
            }

        metrics = torchmetrics.MetricCollection([])

        label_indices, label_names = zip(
            *[
                (i, label)
                for i, label in enumerate(evaluation_label_dictionary.get_items())
                if label not in ("<unk>", "O")
            ]
        )

        label_names = list(label_names)

        # Add averaged metrics
        for avg in averages:
            metrics.add_metrics(
                {
                    f"{avg}_accuracy": metric_with_certain_labels_only(
                        torchmetrics.Accuracy, average=avg, included_labels=label_indices, **kwargs
                    ),
                    f"{avg}_f1-score": metric_with_certain_labels_only(
                        torchmetrics.F1Score, average=avg, included_labels=label_indices, **kwargs
                    ),
                    f"{avg}_recall": metric_with_certain_labels_only(
                        torchmetrics.Recall, average=avg, included_labels=label_indices, **kwargs
                    ),
                    f"{avg}_precision": metric_with_certain_labels_only(
                        torchmetrics.Precision, average=avg, included_labels=label_indices, **kwargs
                    ),
                }
            )

        # Add labelwise metrics
        metrics.add_metrics(
            {
                "label_f1-score": LabelwiseWrapper(
                    torchmetrics.F1Score(average=None, **kwargs),
                    label_names=label_names,
                    included_labels=label_indices,
                    name="f1-score",
                ),
                "label_recall": LabelwiseWrapper(
                    torchmetrics.Recall(average=None, **kwargs),
                    label_names=label_names,
                    included_labels=label_indices,
                    name="recall",
                ),
                "label_precision": LabelwiseWrapper(
                    torchmetrics.Precision(average=None, **kwargs),
                    label_names=label_names,
                    included_labels=label_indices,
                    name="precision",
                ),
                "label_support": LabelwiseWrapper(
                    SupportMetric(average=None, **kwargs),
                    label_names=label_names,
                    included_labels=label_indices,
                    name="support",
                ),
            }
        )

        return metrics

    def report_from_metrics(
        self, evaluation_label_dictionary, metric_values: typing.Mapping[str, Any], digits=2
    ) -> Tuple[str, Dict]:
        micro_is_accuracy = False

        if evaluation_label_dictionary.multi_label:
            average_options = ("micro", "macro", "weighted")
            # TODO: samples averaging not implemented
            # average_options = ("micro", "macro", "weighted", "samples")
        else:
            average_options = ("micro", "macro", "weighted")

        # Collect metrics for each label (including the support)
        label_metrics: Dict[str, Dict[str, float]] = {}
        for metric_composite_name, value in metric_values.items():
            if not metric_composite_name.startswith("label_"):
                continue

            _, *label_parts, metric_name = metric_composite_name.split("_")

            label = "_".join(label_parts)

            label_metrics.setdefault(label, {})[metric_name] = value.item()

        # sort by biggest support
        target_names = sorted(label_metrics.keys(), key=lambda label: label_metrics[label]["support"], reverse=True)

        rows = [
            (
                label,
                label_metrics[label]["precision"],
                label_metrics[label]["recall"],
                label_metrics[label]["f1-score"],
                label_metrics[label]["support"],
            )
            for label in target_names
        ]

        total_samples = sum([label_metrics[label]["support"] for label in target_names])

        headers = ["precision", "recall", "f1-score", "support"]
        longest_last_line_heading = "weighted avg"

        name_width = max(len(cn) for cn in target_names)
        width = max(name_width, len(longest_last_line_heading), digits)
        head_fmt = "{:>{width}s} " + " {:>9}" * len(headers)
        report = head_fmt.format("", *headers, width=width)
        report += "\n\n"
        row_fmt = "{:>{width}s} " + " {:>9.{digits}f}" * 3 + " {:>9}\n"

        for row in rows:
            report += row_fmt.format(*row, width=width, digits=digits)
        report += "\n"

        report_dict = {}

        for label in target_names:
            report_dict[label] = {h: label_metrics[label][h] for h in headers}

        # compute all applicable averages
        for average in average_options:
            if average.startswith("micro") and micro_is_accuracy:
                line_heading = "accuracy"
            else:
                line_heading = average + " avg"

            avg = [
                metric_values[f"{average}_precision"].item(),
                metric_values[f"{average}_recall"].item(),
                metric_values[f"{average}_f1-score"].item(),
                total_samples,
            ]

            report_dict[line_heading] = dict(zip(headers, [i for i in avg]))

            if line_heading == "accuracy":
                row_fmt_accuracy = "{:>{width}s} " + " {:>9.{digits}}" * 2 + " {:>9.{digits}f}" + " {:>9}\n"
                report += row_fmt_accuracy.format(line_heading, "", "", *avg[2:], width=width, digits=digits)
            else:
                report += row_fmt.format(line_heading, *avg, width=width, digits=digits)

        return report, report_dict

    def evaluate(
        self,
        data_points: Union[List[DT], Dataset],
        gold_label_type: str,
        out_path: Union[str, Path] = None,
        embedding_storage_mode: str = "none",
        mini_batch_size: int = 32,
        main_evaluation_metric: Tuple[str, str] = ("micro avg", "f1-score"),
        gold_label_dictionary: Optional[Dictionary] = None,
        return_loss: bool = True,
        **kwargs,
    ) -> Result:
        # make sure <unk> is contained in gold_label_dictionary, if given
        if gold_label_dictionary and not gold_label_dictionary.add_unk:
            raise AssertionError("gold_label_dictionary must have add_unk set to true in initialization.")

        # read Dataset into data loader, if list of sentences passed, make Dataset first
        if not isinstance(data_points, Dataset):
            data_points = FlairDatapointDataset(data_points)

<<<<<<< HEAD
        # Create a joined evaluation dictionary (from predicted labels and labels in the evaluation data points)
        if gold_label_dictionary is not None:
            # Add items from the gold label dictionary to the evaluation dictionary
=======
        with torch.no_grad():
            # loss calculation
            eval_loss = torch.zeros(1, device=flair.device)
            average_over = 0

            # variables for printing
            lines: List[str] = []

            # variables for computing scores
            all_spans: Set[str] = set()
            all_true_values = {}
            all_predicted_values = {}

            loader = DataLoader(data_points, batch_size=mini_batch_size)

            sentence_id = 0
            for batch in Tqdm.tqdm(loader):
                # remove any previously predicted labels
                for datapoint in batch:
                    datapoint.remove_labels("predicted")

                # predict for batch
                loss_and_count = self.predict(
                    batch,
                    embedding_storage_mode=embedding_storage_mode,
                    mini_batch_size=mini_batch_size,
                    label_name="predicted",
                    return_loss=return_loss,
                )
>>>>>>> 6d51a2ef

            print(self.get_label_dictionary().multi_label)
            print(gold_label_dictionary.multi_label)

            evaluation_label_dictionary = self.get_label_dictionary().union(gold_label_dictionary)

        else:
            # Create new label dictionary for the gold samples and add it to the evaluation_label_dictionary
            eval_corpus = Corpus(data_points)

            dictionary = eval_corpus.make_label_dictionary(gold_label_type)

            print(self.get_label_dictionary().multi_label)
            print(dictionary.multi_label)

            evaluation_label_dictionary = self.get_label_dictionary().union(dictionary)

        evaluation_label_dictionary.add_item("O")

        metric = self.make_metric(evaluation_label_dictionary)

        # write all_predicted_values to out_file if set
        if out_path is not None:
            outfile = open(Path(out_path), "w", encoding="utf-8")

        try:
            with torch.no_grad():
                # loss calculation
                eval_loss = torch.zeros(1, device=flair.device)
                average_over = 0

                # Track if any evaluation happend (there was a gold or predicted label)
                empty_evaluation = True

                loader = DataLoader(data_points, batch_size=mini_batch_size, num_workers=0)

                for batch in Tqdm.tqdm(loader):
                    # remove any previously predicted labels
                    for datapoint in batch:
                        datapoint.remove_labels("predicted")

                    # predict for batch
                    loss_and_count = self.predict(
                        batch,
                        embedding_storage_mode=embedding_storage_mode,
                        mini_batch_size=mini_batch_size,
                        label_name="predicted",
                        return_loss=return_loss,
                    )

                    if return_loss:
                        if isinstance(loss_and_count, tuple):
                            average_over += loss_and_count[1]
                            eval_loss += loss_and_count[0]
                        else:
                            eval_loss += loss_and_count

<<<<<<< HEAD
                    for datapoint in batch:
                        print("\n\n===", str(datapoint))
=======
            # write all_predicted_values to out_file if set
            if out_path:
                with open(Path(out_path), "w", encoding="utf-8") as outfile:
                    outfile.write("".join(lines))

            # make the evaluation dictionary
            evaluation_label_dictionary = Dictionary(add_unk=False)
            evaluation_label_dictionary.add_item("O")
            for true_values in all_true_values.values():
                for label in true_values:
                    evaluation_label_dictionary.add_item(label)
            for predicted_values in all_predicted_values.values():
                for label in predicted_values:
                    evaluation_label_dictionary.add_item(label)

        # check if this is a multi-label problem
        multi_label = False
        for true_instance, predicted_instance in zip(true_values_span_aligned, predicted_values_span_aligned):
            if len(true_instance) > 1 or len(predicted_instance) > 1:
                multi_label = True
                break

        log.debug(f"Evaluating as a multi-label problem: {multi_label}")

        # compute numbers by formatting true and predicted such that Scikit-Learn can use them
        y_true = []
        y_pred = []
        if multi_label:
            # multi-label problems require a multi-hot vector for each true and predicted label
            for true_instance in true_values_span_aligned:
                y_true_instance = np.zeros(len(evaluation_label_dictionary), dtype=int)
                for true_value in true_instance:
                    y_true_instance[evaluation_label_dictionary.get_idx_for_item(true_value)] = 1
                y_true.append(y_true_instance.tolist())

            for predicted_values in predicted_values_span_aligned:
                y_pred_instance = np.zeros(len(evaluation_label_dictionary), dtype=int)
                for predicted_value in predicted_values:
                    y_pred_instance[evaluation_label_dictionary.get_idx_for_item(predicted_value)] = 1
                y_pred.append(y_pred_instance.tolist())
        else:
            # single-label problems can do with a single index for each true and predicted label
            y_true = [
                evaluation_label_dictionary.get_idx_for_item(true_instance[0])
                for true_instance in true_values_span_aligned
            ]
            y_pred = [
                evaluation_label_dictionary.get_idx_for_item(predicted_instance[0])
                for predicted_instance in predicted_values_span_aligned
            ]
>>>>>>> 6d51a2ef

                        true_values: Dict = dict()
                        predicted_values: Dict = dict()

                        print("\n___ TRUE ___")

                        # get gold labels for data point
                        for label in datapoint.get_labels(gold_label_type):
                            print(label)

                            value = label.value
                            if gold_label_dictionary and gold_label_dictionary.get_idx_for_item(value) == 0:
                                value = "<unk>"

                            true_values.setdefault(label.unlabeled_identifier, []).append(value)

                        print("\n___ PREDICTED ___")

                        # get predicted values for datapoint
                        for label in datapoint.get_labels("predicted"):
                            print(label)
                            predicted_values.setdefault(label.unlabeled_identifier, []).append(label.value)

                        if len(true_values) > 0 or len(predicted_values) > 0:
                            empty_evaluation = False

                            # align true and predicted values
                            identifiers = set(true_values.keys()).union(predicted_values.keys())

                            if not evaluation_label_dictionary.multi_label:
                                print("multiclass")

                                # single-label problems can do with a single index for each true and predicted label
                                y_true = torch.empty(len(identifiers), dtype=torch.long)
                                y_pred = torch.empty(len(identifiers), dtype=torch.long)

                                for i, identifier in enumerate(identifiers):
                                    # a single class is expected => grab the first gold label
                                    label = true_values.get(identifier, ["O"])[0]
                                    y_true[i] = evaluation_label_dictionary.get_idx_for_item(label)

                                    label = predicted_values.get(identifier, ["O"])[0]
                                    y_pred[i] = evaluation_label_dictionary.get_idx_for_item(label)

                            else:
                                print("multilabel")
                                # multi-label problems require one multi-hot array per labeled datapoint
                                y_true = torch.zeros(
                                    len(identifiers), len(evaluation_label_dictionary), dtype=torch.long
                                )
                                y_pred = torch.zeros(
                                    len(identifiers), len(evaluation_label_dictionary), dtype=torch.long
                                )

                                for i, identifier in enumerate(identifiers):
                                    for label in true_values.get(identifier, ["O"]):
                                        idx = evaluation_label_dictionary.get_idx_for_item(label)
                                        y_true[i, idx] = 1

                                    for label in predicted_values.get(identifier, ["O"]):
                                        idx = evaluation_label_dictionary.get_idx_for_item(label)
                                        y_pred[i, idx] = 1

                            print("--- Aligned sequences --- ")
                            for i, identifier in enumerate(identifiers):
                                print(
                                    identifier,
                                    evaluation_label_dictionary.get_item_for_index(y_true[i].item()),
                                    evaluation_label_dictionary.get_item_for_index(y_pred[i].item()),
                                )
                            print()

                            # update the metric using the constructed tensors for this datapoint (sentence)
                            metric.update(y_pred, y_true)

                    store_embeddings(batch, embedding_storage_mode)

                    # make printout lines
                    if out_path:
                        outfile.write("\n".join(self._print_predictions(batch, gold_label_type)))
                        outfile.write("\n")

        finally:
            if out_path is not None:
                outfile.close()

        if not empty_evaluation:
            metric_values = metric.compute()

            classification_report, classification_report_dict = self.report_from_metrics(
                evaluation_label_dictionary, metric_values, digits=4
            )

            accuracy_score = round(float(metric_values["micro_accuracy"]), 4)
            macro_f_score = round(float(metric_values["macro_f1-score"]), 4)

            # if there is only one label, then "micro avg" = "macro avg"
            if len(evaluation_label_dictionary) == 1:
                classification_report_dict["micro avg"] = classification_report_dict["macro avg"]

            if "micro avg" in classification_report_dict:
                # micro average is only computed if zero-label exists (for instance "O")
                micro_f_score = round(classification_report_dict["micro avg"]["f1-score"], 4)
            else:
                # if no zero-label exists (such as in POS tagging) micro average is equal to accuracy
                micro_f_score = round(classification_report_dict["accuracy"], 4)

            # same for the main score
            if "micro avg" not in classification_report_dict and main_evaluation_metric[0] == "micro avg":
                main_score = classification_report_dict["accuracy"]
            else:
                main_score = classification_report_dict[main_evaluation_metric[0]][main_evaluation_metric[1]]

        else:
            # issue error and default all evaluation numbers to 0.
            log.error(
                "WARNING! No gold labels and no predicted values found! "
                "Could be an error in your corpus or how you initialize the trainer!"
            )
            accuracy_score = micro_f_score = macro_f_score = main_score = 0.0
            classification_report = ""
            classification_report_dict = {}

        detailed_result = (
            "\nResults:"
            f"\n- F-score (micro) {micro_f_score}"
            f"\n- F-score (macro) {macro_f_score}"
            f"\n- Accuracy {accuracy_score}"
            "\n\nBy class:\n" + classification_report
        )

        scores: Dict[Union[Tuple[str, ...], str], Any] = {}

        for avg_type in ("micro avg", "macro avg"):
            for metric_type in ("f1-score", "precision", "recall"):
                if avg_type == "micro avg" and avg_type not in classification_report_dict:
                    value = classification_report_dict["accuracy"]

                else:
                    value = classification_report_dict[avg_type][metric_type]

                scores[(avg_type, metric_type)] = value

        scores["accuracy"] = accuracy_score

        if average_over > 0:
            eval_loss /= average_over
        scores["loss"] = eval_loss.item()

        result = Result(
            main_score=main_score,
            detailed_results=detailed_result,
            classification_report=classification_report_dict,
<<<<<<< HEAD
            loss=float(eval_loss),
=======
            scores=scores,
>>>>>>> 6d51a2ef
        )

        return result

    @abstractmethod
    def predict(
        self,
        sentences: Union[List[DT], DT],
        mini_batch_size: int = 32,
        return_probabilities_for_all_classes: bool = False,
        verbose: bool = False,
        label_name: Optional[str] = None,
        return_loss=False,
        embedding_storage_mode="none",
    ):
        """Predicts the class labels for the given sentences.

        The labels are directly added to the sentences.
        :param sentences: list of sentences
        :param mini_batch_size: mini batch size to use
        :param return_probabilities_for_all_classes : return probabilities for all classes instead of only best predicted  # noqa: E501
        :param verbose: set to True to display a progress bar
        :param return_loss: set to True to return loss
        :param label_name: set this to change the name of the label type that is predicted  # noqa: E501
        :param embedding_storage_mode: default is 'none' which is always best. Only set to 'cpu' or 'gpu' if you wish to not only predict, but also keep the generated embeddings in CPU or GPU memory respectively. 'gpu' to store embeddings in GPU memory.  # noqa: E501
        """
        raise NotImplementedError

    def _print_predictions(self, batch, gold_label_type):
        lines = []
        for datapoint in batch:
            # check if there is a label mismatch
            g = [label.labeled_identifier for label in datapoint.get_labels(gold_label_type)]
            p = [label.labeled_identifier for label in datapoint.get_labels("predicted")]
            g.sort()
            p.sort()
            correct_string = " -> MISMATCH!\n" if g != p else ""
            # print info
            eval_line = (
                f"{datapoint.text}\n"
                f" - Gold: {', '.join(label.value if label.data_point == datapoint else label.labeled_identifier for label in datapoint.get_labels(gold_label_type))}\n"
                f" - Pred: {', '.join(label.value if label.data_point == datapoint else label.labeled_identifier for label in datapoint.get_labels('predicted'))}\n{correct_string}\n"
            )
            lines.append(eval_line)
        return lines

    def get_used_tokens(self, corpus: Corpus) -> typing.Iterable[List[str]]:
        for sentence in _iter_dataset(corpus.get_all_sentences()):
            yield [t.text for t in sentence]

    @classmethod
    def load(cls, model_path: Union[str, Path, Dict[str, Any]]) -> "Classifier":
        from typing import cast

        return cast("Classifier", super().load(model_path=model_path))


class DefaultClassifier(Classifier[DT], typing.Generic[DT, DT2], ABC):
    """Default base class for all Flair models that do classification.

    It inherits from flair.nn.Classifier and thus from flair.nn.Model. All features shared by all classifiers are
    implemented here, including the loss calculation, prediction heads for both single- and multi- label classification
    and the `predict()` method. Example implementations of this class are the TextClassifier, RelationExtractor,
    TextPairClassifier and SimpleSequenceTagger.
    """

    def __init__(
        self,
        embeddings: Embeddings,
        label_dictionary: Dictionary,
        final_embedding_size: int,
        dropout: float = 0.0,
        locked_dropout: float = 0.0,
        word_dropout: float = 0.0,
        multi_label: bool = False,
        multi_label_threshold: float = 0.5,
        loss_weights: Dict[str, float] = None,
        decoder: Optional[torch.nn.Module] = None,
        inverse_model: bool = False,
        train_on_gold_pairs_only: bool = False,
        should_embed_sentence: bool = True,
    ):
        super().__init__()

        # set the embeddings
        self.embeddings = embeddings

        # initialize the label dictionary
        self.label_dictionary: Dictionary = label_dictionary

        # initialize the decoder
        if decoder is not None:
            self.decoder = decoder
            self._custom_decoder = True
        else:
            self.decoder = torch.nn.Linear(final_embedding_size, len(self.label_dictionary))
            torch.nn.init.xavier_uniform_(self.decoder.weight)
            self._custom_decoder = False

        # set up multi-label logic
        self.multi_label = multi_label
        self.multi_label_threshold = multi_label_threshold
        self.final_embedding_size = final_embedding_size
        self.inverse_model = inverse_model

        # init dropouts
        self.dropout: torch.nn.Dropout = torch.nn.Dropout(dropout)
        self.locked_dropout = flair.nn.LockedDropout(locked_dropout)
        self.word_dropout = flair.nn.WordDropout(word_dropout)
        self.should_embed_sentence = should_embed_sentence

        # loss weights and loss function
        self.weight_dict = loss_weights
        # Initialize the weight tensor
        if loss_weights is not None:
            n_classes = len(self.label_dictionary)
            weight_list = [1.0 for i in range(n_classes)]
            for i, tag in enumerate(self.label_dictionary.get_items()):
                if tag in loss_weights.keys():
                    weight_list[i] = loss_weights[tag]
            self.loss_weights: Optional[torch.Tensor] = torch.FloatTensor(weight_list).to(flair.device)
        else:
            self.loss_weights = None

        # set up gradient reversal if so specified
        if inverse_model:
            from pytorch_revgrad import RevGrad

            self.gradient_reversal = RevGrad()

        if self.multi_label:
            self.loss_function: _Loss = torch.nn.BCEWithLogitsLoss(weight=self.loss_weights, reduction="sum")
        else:
            self.loss_function = torch.nn.CrossEntropyLoss(weight=self.loss_weights, reduction="sum")
        self.train_on_gold_pairs_only = train_on_gold_pairs_only

    def get_label_dictionary(self):
        return self.label_dictionary

    def _filter_data_point(self, data_point: DT) -> bool:
        """Specify if a data point should be kept.

        That way you can remove for example empty texts. Per default all datapoints that have length zero
        will be removed.
        Return true if the data point should be kept and false if it should be removed.
        """
        return True if len(data_point) > 0 else False

    @abstractmethod
    def _get_embedding_for_data_point(self, prediction_data_point: DT2) -> torch.Tensor:
        raise NotImplementedError()

    @abstractmethod
    def _get_data_points_from_sentence(self, sentence: DT) -> List[DT2]:
        """Returns the data_points to which labels are added.

        The results should be of any type that inherits from DataPoint (Sentence, Span, Token, ... objects).
        """
        raise NotImplementedError

    def _get_data_points_for_batch(self, sentences: List[DT]) -> List[DT2]:
        """Returns the data_points to which labels are added.

        The results should be of any type that inherits from DataPoint (Sentence, Span, Token, ... objects).
        """
        return [data_point for sentence in sentences for data_point in self._get_data_points_from_sentence(sentence)]

    def _get_label_of_datapoint(self, data_point: DT2) -> List[str]:
        """Extracts the labels from the data points.

        Each data point might return a list of strings, representing multiple labels.
        """
        if self.multi_label:
            return [label.value for label in data_point.get_labels(self.label_type)]
        else:
            return [data_point.get_label(self.label_type).value]

    @property
    def multi_label_threshold(self):
        return self._multi_label_threshold

    @multi_label_threshold.setter
    def multi_label_threshold(self, x):  # setter method
        if type(x) is dict:
            if "default" in x:
                self._multi_label_threshold = x
            else:
                raise Exception('multi_label_threshold dict should have a "default" key')
        else:
            self._multi_label_threshold = {"default": x}

    def _prepare_label_tensor(self, prediction_data_points: List[DT2]) -> torch.Tensor:
        labels = [self._get_label_of_datapoint(dp) for dp in prediction_data_points]
        if self.multi_label:
            return torch.tensor(
                [
                    [1 if label in all_labels_for_point else 0 for label in self.label_dictionary.get_items()]
                    for all_labels_for_point in labels
                ],
                dtype=torch.float,
                device=flair.device,
            )
        else:
            return torch.tensor(
                [
                    self.label_dictionary.get_idx_for_item(label[0])
                    if len(label) > 0
                    else self.label_dictionary.get_idx_for_item("O")
                    for label in labels
                ],
                dtype=torch.long,
                device=flair.device,
            )

    def _encode_data_points(self, sentences: List[DT], data_points: List[DT2]):
        # embed sentences
        if self.should_embed_sentence:
            self.embeddings.embed(sentences)

        # get a tensor of data points
        data_point_tensor = torch.stack([self._get_embedding_for_data_point(data_point) for data_point in data_points])

        # do dropout
        data_point_tensor = data_point_tensor.unsqueeze(1)
        data_point_tensor = self.dropout(data_point_tensor)
        data_point_tensor = self.locked_dropout(data_point_tensor)
        data_point_tensor = self.word_dropout(data_point_tensor)
        data_point_tensor = data_point_tensor.squeeze(1)

        return data_point_tensor

    def _mask_scores(self, scores, data_points):
        return scores

    def forward_loss(self, sentences: List[DT]) -> Tuple[torch.Tensor, int]:
        # make a forward pass to produce embedded data points and labels
        sentences = [sentence for sentence in sentences if self._filter_data_point(sentence)]

        # get the data points for which to predict labels
        data_points = self._get_data_points_for_batch(sentences)
        if len(data_points) == 0:
            return torch.tensor(0.0, requires_grad=True, device=flair.device), 1

        # get their gold labels as a tensor
        label_tensor = self._prepare_label_tensor(data_points)
        if label_tensor.size(0) == 0:
            return torch.tensor(0.0, requires_grad=True, device=flair.device), 1

        # pass data points through network to get encoded data point tensor
        data_point_tensor = self._encode_data_points(sentences, data_points)

        # decode
        scores = self.decoder(data_point_tensor)

        # an optional masking step (no masking in most cases)
        scores = self._mask_scores(scores, data_points)

        # calculate the loss
        return self._calculate_loss(scores, label_tensor)

    def _calculate_loss(self, scores: torch.Tensor, labels: torch.Tensor) -> Tuple[torch.Tensor, int]:
        return self.loss_function(scores, labels), labels.size(0)

    def _sort_data(self, data_points: List[DT]) -> List[DT]:
        if len(data_points) == 0:
            return []

        if not isinstance(data_points[0], Sentence):
            return data_points

        # filter empty sentences
        sentences = [sentence for sentence in typing.cast(List[Sentence], data_points) if len(sentence) > 0]

        # reverse sort all sequences by their length
        reordered_sentences = sorted(sentences, key=len, reverse=True)

        return typing.cast(List[DT], reordered_sentences)

    def predict(
        self,
        sentences: Union[List[DT], DT],
        mini_batch_size: int = 32,
        return_probabilities_for_all_classes: bool = False,
        verbose: bool = False,
        label_name: Optional[str] = None,
        return_loss=False,
        embedding_storage_mode="none",
    ):
        """Predicts the class labels for the given sentences. The labels are directly added to the sentences.

        :param sentences: list of sentences
        :param mini_batch_size: mini batch size to use
        :param return_probabilities_for_all_classes : return probabilities for all classes instead of only best predicted  # noqa: E501
        :param verbose: set to True to display a progress bar
        :param return_loss: set to True to return loss
        :param label_name: set this to change the name of the label type that is predicted
        :param embedding_storage_mode: default is 'none' which is always best. Only set to 'cpu' or 'gpu' if you wish to not only predict, but also keep the generated embeddings in CPU or GPU memory respectively.  # noqa: E501
        'gpu' to store embeddings in GPU memory.
        """
        if label_name is None:
            label_name = self.label_type if self.label_type is not None else "label"

        with torch.no_grad():
            if not sentences:
                return sentences

            if not isinstance(sentences, list):
                sentences = [sentences]

            if isinstance(sentences[0], Sentence):
                Sentence.set_context_for_sentences(typing.cast(List[Sentence], sentences))

            reordered_sentences = self._sort_data(sentences)

            if len(reordered_sentences) == 0:
                return sentences

            if len(reordered_sentences) > mini_batch_size:
                batches: Union[DataLoader, List[List[DT]]] = DataLoader(
                    dataset=FlairDatapointDataset(reordered_sentences),
                    batch_size=mini_batch_size,
                )
                # progress bar for verbosity
                if verbose:
                    progress_bar = tqdm(batches)
                    progress_bar.set_description("Batch inference")
                    batches = progress_bar
            else:
                batches = [reordered_sentences]

            overall_loss = torch.zeros(1, device=flair.device)
            label_count = 0
            for batch in batches:
                # filter data points in batch
                batch = [dp for dp in batch if self._filter_data_point(dp)]

                # stop if all sentences are empty
                if not batch:
                    continue

                data_points = self._get_data_points_for_batch(batch)

                if not data_points:
                    continue

                # pass data points through network and decode
                data_point_tensor = self._encode_data_points(batch, data_points)
                scores = self.decoder(data_point_tensor)
                scores = self._mask_scores(scores, data_points)

                # if anything could possibly be predicted
                if len(data_points) > 0:
                    # remove previously predicted labels of this type
                    for sentence in data_points:
                        sentence.remove_labels(label_name)

                    if return_loss:
                        gold_labels = self._prepare_label_tensor(data_points)
                        overall_loss += self._calculate_loss(scores, gold_labels)[0]
                        label_count += len(data_points)

                    if self.multi_label:
                        sigmoided = torch.sigmoid(scores)  # size: (n_sentences, n_classes)
                        n_labels = sigmoided.size(1)
                        for s_idx, data_point in enumerate(data_points):
                            for l_idx in range(n_labels):
                                label_value = self.label_dictionary.get_item_for_index(l_idx)
                                if label_value == "O":
                                    continue
                                label_threshold = self._get_label_threshold(label_value)
                                label_score = sigmoided[s_idx, l_idx].item()
                                if label_score > label_threshold or return_probabilities_for_all_classes:
                                    data_point.add_label(typename=label_name, value=label_value, score=label_score)
                    else:
                        softmax = torch.nn.functional.softmax(scores, dim=-1)

                        if return_probabilities_for_all_classes:
                            n_labels = softmax.size(1)
                            for s_idx, data_point in enumerate(data_points):
                                for l_idx in range(n_labels):
                                    label_value = self.label_dictionary.get_item_for_index(l_idx)
                                    if label_value == "O":
                                        continue
                                    label_score = softmax[s_idx, l_idx].item()
                                    data_point.add_label(typename=label_name, value=label_value, score=label_score)
                        else:
                            conf, idx = torch.max(softmax, dim=-1)
                            for data_point, c, i in zip(data_points, conf, idx):
                                label_value = self.label_dictionary.get_item_for_index(i.item())
                                if label_value == "O":
                                    continue
                                data_point.add_label(typename=label_name, value=label_value, score=c.item())

                store_embeddings(batch, storage_mode=embedding_storage_mode)

            if return_loss:
                return overall_loss, label_count

    def _get_label_threshold(self, label_value):
        label_threshold = self.multi_label_threshold["default"]
        if label_value in self.multi_label_threshold:
            label_threshold = self.multi_label_threshold[label_value]

        return label_threshold

    def __str__(self):
        return (
            super(flair.nn.Model, self).__str__().rstrip(")")
            + f"  (weights): {self.weight_dict}\n"
            + f"  (weight_tensor) {self.loss_weights}\n)"
        )

    @classmethod
    def _init_model_with_state_dict(cls, state, **kwargs):
        # add DefaultClassifier arguments
        for arg in [
            "decoder",
            "dropout",
            "word_dropout",
            "locked_dropout",
            "multi_label",
            "multi_label_threshold",
            "loss_weights",
            "train_on_gold_pairs_only",
            "inverse_model",
        ]:
            if arg not in kwargs and arg in state:
                kwargs[arg] = state[arg]

        return super(Classifier, cls)._init_model_with_state_dict(state, **kwargs)

    def _get_state_dict(self):
        state = super()._get_state_dict()

        # add variables of DefaultClassifier
        state["dropout"] = self.dropout.p
        state["word_dropout"] = self.word_dropout.dropout_rate
        state["locked_dropout"] = self.locked_dropout.dropout_rate
        state["multi_label"] = self.multi_label
        state["multi_label_threshold"] = self.multi_label_threshold
        state["loss_weights"] = self.loss_weights
        state["train_on_gold_pairs_only"] = self.train_on_gold_pairs_only
        state["inverse_model"] = self.inverse_model
        if self._custom_decoder:
            state["decoder"] = self.decoder

        return state

    @classmethod
    def load(cls, model_path: Union[str, Path, Dict[str, Any]]) -> "DefaultClassifier":
        from typing import cast

        return cast("DefaultClassifier", super().load(model_path=model_path))


def get_non_abstract_subclasses(cls):
    all_subclasses = []
    for subclass in cls.__subclasses__():
        all_subclasses.extend(get_non_abstract_subclasses(subclass))
        if inspect.isabstract(subclass):
            continue
        all_subclasses.append(subclass)

    return all_subclasses<|MERGE_RESOLUTION|>--- conflicted
+++ resolved
@@ -413,45 +413,9 @@
         if not isinstance(data_points, Dataset):
             data_points = FlairDatapointDataset(data_points)
 
-<<<<<<< HEAD
         # Create a joined evaluation dictionary (from predicted labels and labels in the evaluation data points)
         if gold_label_dictionary is not None:
             # Add items from the gold label dictionary to the evaluation dictionary
-=======
-        with torch.no_grad():
-            # loss calculation
-            eval_loss = torch.zeros(1, device=flair.device)
-            average_over = 0
-
-            # variables for printing
-            lines: List[str] = []
-
-            # variables for computing scores
-            all_spans: Set[str] = set()
-            all_true_values = {}
-            all_predicted_values = {}
-
-            loader = DataLoader(data_points, batch_size=mini_batch_size)
-
-            sentence_id = 0
-            for batch in Tqdm.tqdm(loader):
-                # remove any previously predicted labels
-                for datapoint in batch:
-                    datapoint.remove_labels("predicted")
-
-                # predict for batch
-                loss_and_count = self.predict(
-                    batch,
-                    embedding_storage_mode=embedding_storage_mode,
-                    mini_batch_size=mini_batch_size,
-                    label_name="predicted",
-                    return_loss=return_loss,
-                )
->>>>>>> 6d51a2ef
-
-            print(self.get_label_dictionary().multi_label)
-            print(gold_label_dictionary.multi_label)
-
             evaluation_label_dictionary = self.get_label_dictionary().union(gold_label_dictionary)
 
         else:
@@ -459,9 +423,6 @@
             eval_corpus = Corpus(data_points)
 
             dictionary = eval_corpus.make_label_dictionary(gold_label_type)
-
-            print(self.get_label_dictionary().multi_label)
-            print(dictionary.multi_label)
 
             evaluation_label_dictionary = self.get_label_dictionary().union(dictionary)
 
@@ -505,66 +466,10 @@
                         else:
                             eval_loss += loss_and_count
 
-<<<<<<< HEAD
                     for datapoint in batch:
-                        print("\n\n===", str(datapoint))
-=======
-            # write all_predicted_values to out_file if set
-            if out_path:
-                with open(Path(out_path), "w", encoding="utf-8") as outfile:
-                    outfile.write("".join(lines))
-
-            # make the evaluation dictionary
-            evaluation_label_dictionary = Dictionary(add_unk=False)
-            evaluation_label_dictionary.add_item("O")
-            for true_values in all_true_values.values():
-                for label in true_values:
-                    evaluation_label_dictionary.add_item(label)
-            for predicted_values in all_predicted_values.values():
-                for label in predicted_values:
-                    evaluation_label_dictionary.add_item(label)
-
-        # check if this is a multi-label problem
-        multi_label = False
-        for true_instance, predicted_instance in zip(true_values_span_aligned, predicted_values_span_aligned):
-            if len(true_instance) > 1 or len(predicted_instance) > 1:
-                multi_label = True
-                break
-
-        log.debug(f"Evaluating as a multi-label problem: {multi_label}")
-
-        # compute numbers by formatting true and predicted such that Scikit-Learn can use them
-        y_true = []
-        y_pred = []
-        if multi_label:
-            # multi-label problems require a multi-hot vector for each true and predicted label
-            for true_instance in true_values_span_aligned:
-                y_true_instance = np.zeros(len(evaluation_label_dictionary), dtype=int)
-                for true_value in true_instance:
-                    y_true_instance[evaluation_label_dictionary.get_idx_for_item(true_value)] = 1
-                y_true.append(y_true_instance.tolist())
-
-            for predicted_values in predicted_values_span_aligned:
-                y_pred_instance = np.zeros(len(evaluation_label_dictionary), dtype=int)
-                for predicted_value in predicted_values:
-                    y_pred_instance[evaluation_label_dictionary.get_idx_for_item(predicted_value)] = 1
-                y_pred.append(y_pred_instance.tolist())
-        else:
-            # single-label problems can do with a single index for each true and predicted label
-            y_true = [
-                evaluation_label_dictionary.get_idx_for_item(true_instance[0])
-                for true_instance in true_values_span_aligned
-            ]
-            y_pred = [
-                evaluation_label_dictionary.get_idx_for_item(predicted_instance[0])
-                for predicted_instance in predicted_values_span_aligned
-            ]
->>>>>>> 6d51a2ef
 
                         true_values: Dict = dict()
                         predicted_values: Dict = dict()
-
-                        print("\n___ TRUE ___")
 
                         # get gold labels for data point
                         for label in datapoint.get_labels(gold_label_type):
@@ -575,8 +480,6 @@
                                 value = "<unk>"
 
                             true_values.setdefault(label.unlabeled_identifier, []).append(value)
-
-                        print("\n___ PREDICTED ___")
 
                         # get predicted values for datapoint
                         for label in datapoint.get_labels("predicted"):
@@ -605,7 +508,6 @@
                                     y_pred[i] = evaluation_label_dictionary.get_idx_for_item(label)
 
                             else:
-                                print("multilabel")
                                 # multi-label problems require one multi-hot array per labeled datapoint
                                 y_true = torch.zeros(
                                     len(identifiers), len(evaluation_label_dictionary), dtype=torch.long
@@ -623,14 +525,12 @@
                                         idx = evaluation_label_dictionary.get_idx_for_item(label)
                                         y_pred[i, idx] = 1
 
-                            print("--- Aligned sequences --- ")
                             for i, identifier in enumerate(identifiers):
                                 print(
                                     identifier,
                                     evaluation_label_dictionary.get_item_for_index(y_true[i].item()),
                                     evaluation_label_dictionary.get_item_for_index(y_pred[i].item()),
                                 )
-                            print()
 
                             # update the metric using the constructed tensors for this datapoint (sentence)
                             metric.update(y_pred, y_true)
@@ -713,11 +613,7 @@
             main_score=main_score,
             detailed_results=detailed_result,
             classification_report=classification_report_dict,
-<<<<<<< HEAD
-            loss=float(eval_loss),
-=======
             scores=scores,
->>>>>>> 6d51a2ef
         )
 
         return result
