--- conflicted
+++ resolved
@@ -1250,13 +1250,9 @@
         test: Optional[Dataset[T_co]] = None,
         name: str = "corpus",
         sample_missing_splits: Union[bool, str] = True,
-<<<<<<< HEAD
         split_seed = None,
         shuffle=True
     ):
-=======
-    ) -> None:
->>>>>>> f30f5801
         # set name
         self.name: str = name
         self.split_seed = split_seed
@@ -1270,35 +1266,25 @@
         if test is None and sample_missing_splits and train and sample_missing_splits != "only_dev":
             test_portion = 0.1
             train_length = _len_dataset(train)
-<<<<<<< HEAD
-            test_size: int = round(train_length / 10)
+            test_size: int = round(train_length * test_portion)
             test, train = randomly_split_into_two_datasets(train, test_size, self.split_seed, self.shuffle)
-=======
-            test_size: int = round(train_length * test_portion)
-            test, train = randomly_split_into_two_datasets(train, test_size)
             log.warning(
                 "No test split found. Using %.0f%% (i.e. %d samples) of the train split as test data",
                 test_portion,
                 test_size,
             )
->>>>>>> f30f5801
 
         # sample dev data from train if none is provided
         if dev is None and sample_missing_splits and train and sample_missing_splits != "only_test":
             dev_portion = 0.1
             train_length = _len_dataset(train)
-<<<<<<< HEAD
-            dev_size: int = round(train_length / 10)
+            dev_size: int = round(train_length * dev_portion)
             dev, train = randomly_split_into_two_datasets(train, dev_size, self.split_seed, self.shuffle)
-=======
-            dev_size: int = round(train_length * dev_portion)
-            dev, train = randomly_split_into_two_datasets(train, dev_size)
             log.warning(
                 "No dev split found. Using %.0f%% (i.e. %d samples) of the train split as dev data",
                 dev_portion,
                 dev_size,
             )
->>>>>>> f30f5801
 
         # set train dev and test data
         self._train: Optional[Dataset[T_co]] = train
@@ -1912,17 +1898,11 @@
 
 def randomly_split_into_two_datasets(dataset, length_of_first, split_seed=None, shuffle=True):
     import random
-<<<<<<< HEAD
     if split_seed is not None:
         random.seed(split_seed)
-    indices = [i for i in range(len(dataset))]
+    indices = list(range(len(dataset)))
     if shuffle:
         random.shuffle(indices)
-=======
-
-    indices = list(range(len(dataset)))
-    random.shuffle(indices)
->>>>>>> f30f5801
 
     first_dataset = indices[:length_of_first]
     second_dataset = indices[length_of_first:]
