--- conflicted
+++ resolved
@@ -1564,21 +1564,6 @@
 
         return label_dictionary
 
-<<<<<<< HEAD
-    def _corrupt_labels(self, noise_share: float, label_type: str, labels: List[str], split: str = "train"):
-        """
-        Generates uniform label noise distribution the chosen dataset split.
-        :noise_share: the desired share of noise in the train split.
-        :label_type: the type of labels for which the noise should be simulated.
-        :labels: an array with unique labels of said type (retrievable from label dictionary).
-        :split: in which dataset split the noise is to be simulated.
-        """
-        import numpy as np
-
-        if noise_share < 0 or noise_share > 1:
-            raise ValueError("noise_share must be between 0 and 1.")
-
-=======
     def add_label_noise(
         self,
         label_type: str,
@@ -1599,7 +1584,6 @@
         """
         import numpy as np
 
->>>>>>> ddf3bb3e
         if split == "train":
             assert self.train
             datasets = [self.train]
@@ -1614,33 +1598,6 @@
 
         data: ConcatDataset = ConcatDataset(datasets)
 
-<<<<<<< HEAD
-        orig_label_p = 1 - noise_share
-        other_label_p = noise_share/(len(labels)-1)
-
-        corrupted_count = 0
-        total_label_count = 0
-
-        log.info("Generating noisy labels. Progress:")
-
-        for data_point in Tqdm.tqdm(_iter_dataset(data)):
-            for label in data_point.get_labels(label_type):
-                total_label_count += 1
-                orig_label = label.value
-                prob_dist = [other_label_p] * len(labels)
-                prob_dist[labels.index(orig_label)] = orig_label_p
-                # sample randomly from a label distribution according to the probabilities defined by the desired noise share
-                new_label = np.random.choice(a=labels, p=prob_dist)
-                # replace the old label with the new one
-                label.value = new_label
-                # keep track of the old (clean) label using another label type category
-                label.data_point.add_label(label_type + '_clean', orig_label)
-                # keep track of how many labels in total are flipped
-                if new_label != orig_label:
-                    corrupted_count += 1
-
-        log.info(f"Total labels corrupted: {corrupted_count}. Resulting noise share: {round((corrupted_count/total_label_count)*100, 2)}%.")
-=======
         corrupted_count = 0
         total_label_count = 0
 
@@ -1699,7 +1656,6 @@
         log.info(
             f"Total labels corrupted: {corrupted_count}. Resulting noise share: {round((corrupted_count / total_label_count) * 100, 2)}%."
         )
->>>>>>> ddf3bb3e
 
     def get_label_distribution(self):
         class_to_count = defaultdict(lambda: 0)
