import bisect
import logging
import re
import typing
from abc import ABC, abstractmethod
from collections import Counter, defaultdict
from operator import itemgetter
from pathlib import Path
from typing import Dict, Iterable, List, NamedTuple, Optional, Union, cast

import torch
from deprecated.sphinx import deprecated
from torch.utils.data import Dataset, IterableDataset
from torch.utils.data.dataset import ConcatDataset, Subset

import flair
from flair.file_utils import Tqdm
from flair.tokenization import SegtokTokenizer, SpaceTokenizer, Tokenizer

T_co = typing.TypeVar("T_co", covariant=True)

log = logging.getLogger("flair")


def _iter_dataset(dataset: Optional[Dataset]) -> typing.Iterable:
    if dataset is None:
        return []
    from flair.datasets import DataLoader

    return (x[0] for x in DataLoader(dataset, batch_size=1))


def _len_dataset(dataset: Optional[Dataset]) -> int:
    if dataset is None:
        return 0
    from flair.datasets import DataLoader

    loader = DataLoader(dataset, batch_size=1)
    return len(loader)


class BoundingBox(NamedTuple):
    left: str
    top: int
    right: int
    bottom: int


class Dictionary:
    """This class holds a dictionary that maps strings to IDs, used to generate one-hot encodings of strings."""

    def __init__(self, add_unk=True) -> None:
        # init dictionaries
        self.item2idx: Dict[bytes, int] = {}
        self.idx2item: List[bytes] = []
        self.add_unk = add_unk
        self.multi_label = False
        self.span_labels = False
        # in order to deal with unknown tokens, add <unk>
        if add_unk:
            self.add_item("<unk>")

    def remove_item(self, item: str):
        bytes_item = item.encode("utf-8")
        if bytes_item in self.item2idx:
            self.idx2item.remove(bytes_item)
            del self.item2idx[bytes_item]

    def add_item(self, item: str) -> int:
        """Add string - if already in dictionary returns its ID. if not in dictionary, it will get a new ID.

        Args:
            item: a string for which to assign an id.

        Returns: ID of string
        """
        bytes_item = item.encode("utf-8")
        if bytes_item not in self.item2idx:
            self.idx2item.append(bytes_item)
            self.item2idx[bytes_item] = len(self.idx2item) - 1
        return self.item2idx[bytes_item]

    def get_idx_for_item(self, item: str) -> int:
        """Returns the ID of the string, otherwise 0.

        Args:
            item: string for which ID is requested

        Returns: ID of string, otherwise 0
        """
        item_encoded = item.encode("utf-8")
        if item_encoded in self.item2idx:
            return self.item2idx[item_encoded]
        elif self.add_unk:
            return 0
        else:
            log.error(f"The string '{item}' is not in dictionary! Dictionary contains only: {self.get_items()}")
            log.error(
                "You can create a Dictionary that handles unknown items with an <unk>-key by setting add_unk = True in the construction."
            )
            raise IndexError

    def get_idx_for_items(self, items: List[str]) -> List[int]:
        """Returns the IDs for each item of the list of string, otherwise 0 if not found.

        Args:
            items: List of string for which IDs are requested

        Returns: List of ID of strings
        """
        if not hasattr(self, "item2idx_not_encoded"):
            d = {key.decode("UTF-8"): value for key, value in self.item2idx.items()}
            self.item2idx_not_encoded = defaultdict(int, d)

        if not items:
            return []
        results = itemgetter(*items)(self.item2idx_not_encoded)
        if isinstance(results, int):
            return [results]
        return list(results)

    def get_items(self) -> List[str]:
        items = []
        for item in self.idx2item:
            items.append(item.decode("UTF-8"))
        return items

    def __len__(self) -> int:
        return len(self.idx2item)

    def get_item_for_index(self, idx):
        return self.idx2item[idx].decode("UTF-8")

    def set_start_stop_tags(self):
        self.add_item("<START>")
        self.add_item("<STOP>")

    def is_span_prediction_problem(self) -> bool:
        if self.span_labels:
            return True
        return any(item.startswith(("B-", "S-", "I-")) for item in self.get_items())

    def start_stop_tags_are_set(self) -> bool:
        return {b"<START>", b"<STOP>"}.issubset(self.item2idx.keys())

    def save(self, savefile):
        import pickle

        with open(savefile, "wb") as f:
            mappings = {"idx2item": self.idx2item, "item2idx": self.item2idx}
            pickle.dump(mappings, f)

    def __setstate__(self, d):
        self.__dict__ = d
        # set 'add_unk' if the dictionary was created with a version of Flair older than 0.9
        if "add_unk" not in self.__dict__:
            self.__dict__["add_unk"] = b"<unk>" in self.__dict__["idx2item"]

    @classmethod
    def load_from_file(cls, filename: Union[str, Path]):
        import pickle

        with Path(filename).open("rb") as f:
            mappings = pickle.load(f, encoding="latin1")
            idx2item = mappings["idx2item"]
            item2idx = mappings["item2idx"]

        # set 'add_unk' depending on whether <unk> is a key
        add_unk = b"<unk>" in idx2item

        dictionary: Dictionary = Dictionary(add_unk=add_unk)
        dictionary.item2idx = item2idx
        dictionary.idx2item = idx2item
        return dictionary

    @classmethod
    def load(cls, name: str):
        from flair.file_utils import cached_path

        hu_path: str = "https://flair.informatik.hu-berlin.de/resources/characters"
        if name == "chars" or name == "common-chars":
            char_dict = cached_path(f"{hu_path}/common_characters", cache_dir="datasets")
            return Dictionary.load_from_file(char_dict)

        if name == "chars-large" or name == "common-chars-large":
            char_dict = cached_path(f"{hu_path}/common_characters_large", cache_dir="datasets")
            return Dictionary.load_from_file(char_dict)

        if name == "chars-xl" or name == "common-chars-xl":
            char_dict = cached_path(f"{hu_path}/common_characters_xl", cache_dir="datasets")
            return Dictionary.load_from_file(char_dict)

        if name == "chars-lemmatizer" or name == "common-chars-lemmatizer":
            char_dict = cached_path(f"{hu_path}/common_characters_lemmatizer", cache_dir="datasets")
            return Dictionary.load_from_file(char_dict)

        return Dictionary.load_from_file(name)

    def __eq__(self, o: object) -> bool:
        if not isinstance(o, Dictionary):
            return False
        return self.item2idx == o.item2idx and self.idx2item == o.idx2item and self.add_unk == o.add_unk

    def __str__(self) -> str:
        tags = ", ".join(self.get_item_for_index(i) for i in range(min(len(self), 50)))
        return f"Dictionary with {len(self)} tags: {tags}"


class Label:
    """This class represents a label.

    Each label has a value and optionally a confidence score. The score needs to be between 0.0 and 1.0.
    Default value for the score is 1.0.
    """

    def __init__(self, data_point: "DataPoint", value: str, score: float = 1.0) -> None:
        self._value = value
        self._score = score
        self.data_point: DataPoint = data_point
        super().__init__()

    def set_value(self, value: str, score: float = 1.0):
        self._value = value
        self._score = score

    @property
    def value(self) -> str:
        return self._value

    @property
    def score(self) -> float:
        return self._score

    def to_dict(self):
        return {"value": self.value, "confidence": self.score}

    def __str__(self) -> str:
        return f"{self.data_point.unlabeled_identifier}{flair._arrow}{self._value} ({round(self._score, 4)})"

    @property
    def shortstring(self):
        return f'"{self.data_point.text}"/{self._value}'

    def __repr__(self) -> str:
        return f"'{self.data_point.unlabeled_identifier}'/'{self._value}' ({round(self._score, 4)})"

    def __eq__(self, other):
        return self.value == other.value and self.score == other.score and self.data_point == other.data_point

    def __hash__(self):
        return hash(self.__repr__())

    def __lt__(self, other):
        return self.data_point < other.data_point

    @property
    def labeled_identifier(self):
        return f"{self.data_point.unlabeled_identifier}/{self.value}"

    @property
    def unlabeled_identifier(self):
        return f"{self.data_point.unlabeled_identifier}"


class DataPoint:
    """This is the parent class of all data points in Flair.

    Examples for data points are Token, Sentence, Image, etc.
    Each DataPoint must be embeddable (hence the abstract property embedding() and methods to() and clear_embeddings()).
    Also, each DataPoint may have Labels in several layers of annotation (hence the functions add_label(), get_labels()
    and the property 'label')
    """

    def __init__(self) -> None:
        self.annotation_layers: Dict[str, List[Label]] = {}
        self._embeddings: Dict[str, torch.Tensor] = {}
        self._metadata: Dict[str, typing.Any] = {}
        self.metric_history: Dict[str, typing.Any] = {}

    @property
    @abstractmethod
    def embedding(self):
        pass

    def set_embedding(self, name: str, vector: torch.Tensor):
        self._embeddings[name] = vector

    def get_embedding(self, names: Optional[List[str]] = None) -> torch.Tensor:
        # if one embedding name, directly return it
        if names and len(names) == 1:
            if names[0] in self._embeddings:
                return self._embeddings[names[0]].to(flair.device)
            else:
                return torch.tensor([], device=flair.device)

        # if multiple embedding names, concatenate them
        embeddings = self.get_each_embedding(names)
        if embeddings:
            return torch.cat(embeddings, dim=0)
        else:
            return torch.tensor([], device=flair.device)

    def get_each_embedding(self, embedding_names: Optional[List[str]] = None) -> List[torch.Tensor]:
        embeddings = []
        for embed_name in sorted(self._embeddings.keys()):
            if embedding_names and embed_name not in embedding_names:
                continue
            embed = self._embeddings[embed_name].to(flair.device)
            embeddings.append(embed)
        return embeddings

    def to(self, device: str, pin_memory: bool = False):
        for name, vector in self._embeddings.items():
            if str(vector.device) != str(device):
                if pin_memory:
                    self._embeddings[name] = vector.to(device, non_blocking=True).pin_memory()
                else:
                    self._embeddings[name] = vector.to(device, non_blocking=True)

    def clear_embeddings(self, embedding_names: Optional[List[str]] = None):
        if embedding_names is None:
            self._embeddings = {}
        else:
            for name in embedding_names:
                if name in self._embeddings:
                    del self._embeddings[name]

    def has_label(self, type) -> bool:
        return type in self.annotation_layers

    def add_metadata(self, key: str, value: typing.Any) -> None:
        self._metadata[key] = value

    def get_metadata(self, key: str) -> typing.Any:
        return self._metadata[key]

    def has_metadata(self, key: str) -> bool:
        return key in self._metadata

    def add_label(self, typename: str, value: str, score: float = 1.0):
        if typename not in self.annotation_layers:
            self.annotation_layers[typename] = [Label(self, value, score)]
        else:
            self.annotation_layers[typename].append(Label(self, value, score))

        return self

    def set_label(self, typename: str, value: str, score: float = 1.0):
        self.annotation_layers[typename] = [Label(self, value, score)]
        return self

    def remove_labels(self, typename: str):
        if typename in self.annotation_layers:
            del self.annotation_layers[typename]

    def get_label(self, label_type: Optional[str] = None, zero_tag_value="O"):
        if len(self.get_labels(label_type)) == 0:
            return Label(self, zero_tag_value)
        return self.get_labels(label_type)[0]

    def get_labels(self, typename: Optional[str] = None):
        if typename is None:
            return self.labels

        return self.annotation_layers[typename] if typename in self.annotation_layers else []

    def set_metric(self, typename: str, value: typing.Any):
        self.metric_history[typename] = value
        return self

    def remove_metrics(self, typename: str):
        if typename in self.metric_history.keys():
            del self.metric_history[typename]

    def get_metric(self, typename: str = None, zero_tag_value=-2):
        if typename not in self.metric_history:
            return zero_tag_value
        return self.metric_history[typename]

    @property
    def labels(self) -> List[Label]:
        all_labels = []
        for key in self.annotation_layers:
            all_labels.extend(self.annotation_layers[key])
        return all_labels

    @property
    @abstractmethod
    def unlabeled_identifier(self):
        raise NotImplementedError

    def _printout_labels(self, main_label=None, add_score: bool = True):
        all_labels = []
        keys = [main_label] if main_label is not None else self.annotation_layers.keys()
        if add_score:
            for key in keys:
                all_labels.extend(
                    [
                        f"{label.value} ({round(label.score, 4)})"
                        for label in self.get_labels(key)
                        if label.data_point == self
                    ]
                )
            labels = "; ".join(all_labels)
            if labels != "":
                labels = flair._arrow + labels
        else:
            for key in keys:
                all_labels.extend([f"{label.value}" for label in self.get_labels(key) if label.data_point == self])
            labels = "/".join(all_labels)
            if labels != "":
                labels = "/" + labels
        return labels

    def __str__(self) -> str:
        return self.unlabeled_identifier + self._printout_labels()

    @property
    @abstractmethod
    def start_position(self) -> int:
        raise NotImplementedError

    @property
    @abstractmethod
    def end_position(self) -> int:
        raise NotImplementedError

    @property
    @abstractmethod
    def text(self):
        raise NotImplementedError

    @property
    def tag(self):
        return self.labels[0].value

    @property
    def score(self):
        return self.labels[0].score

    def __lt__(self, other):
        return self.start_position < other.start_position

    def __len__(self) -> int:
        raise NotImplementedError


DT = typing.TypeVar("DT", bound=DataPoint)
DT2 = typing.TypeVar("DT2", bound=DataPoint)


class _PartOfSentence(DataPoint, ABC):
    def __init__(self, sentence) -> None:
        super().__init__()
        self.sentence: Sentence = sentence

    def add_label(self, typename: str, value: str, score: float = 1.0):
        super().add_label(typename, value, score)
        self.sentence.annotation_layers.setdefault(typename, []).append(Label(self, value, score))

    def set_label(self, typename: str, value: str, score: float = 1.0):
        if len(self.annotation_layers.get(typename, [])) > 0:
            # First we remove any existing labels for this PartOfSentence in self.sentence
            self.sentence.annotation_layers[typename] = [
                label for label in self.sentence.annotation_layers.get(typename, []) if label.data_point != self
            ]
        self.sentence.annotation_layers.setdefault(typename, []).append(Label(self, value, score))
        super().set_label(typename, value, score)
        return self

    def remove_labels(self, typename: str):
        # labels also need to be deleted at Sentence object
        for label in self.get_labels(typename):
            self.sentence.annotation_layers[typename].remove(label)

        # delete labels at object itself
        super().remove_labels(typename)


class Token(_PartOfSentence):
    """This class represents one word in a tokenized sentence.

    Each token may have any number of tags. It may also point to its head in a dependency tree.
    """

    def __init__(
        self,
        text: str,
        head_id: Optional[int] = None,
        whitespace_after: int = 1,
        start_position: int = 0,
        sentence=None,
    ) -> None:
        super().__init__(sentence=sentence)

        self.form: str = text
        self._internal_index: Optional[int] = None
        self.head_id: Optional[int] = head_id
        self.whitespace_after: int = whitespace_after

        self._start_position = start_position

        self._embeddings: Dict = {}
        self.tags_proba_dist: Dict[str, List[Label]] = {}

    @property
    def idx(self) -> int:
        if self._internal_index is not None:
            return self._internal_index
        else:
            return -1

    @property
    def text(self) -> str:
        return self.form

    @property
    def unlabeled_identifier(self) -> str:
        return f'Token[{self.idx - 1}]: "{self.text}"'

    def add_tags_proba_dist(self, tag_type: str, tags: List[Label]):
        self.tags_proba_dist[tag_type] = tags

    def get_tags_proba_dist(self, tag_type: str) -> List[Label]:
        if tag_type in self.tags_proba_dist:
            return self.tags_proba_dist[tag_type]
        return []

    def get_head(self):
        return self.sentence.get_token(self.head_id)

    @property
    def start_position(self) -> int:
        return self._start_position

    @start_position.setter
    def start_position(self, value: int) -> None:
        self._start_position = value

    @property
    def end_position(self) -> int:
        return self.start_position + len(self.text)

    @property
    def embedding(self):
        return self.get_embedding()

    def __len__(self) -> int:
        return 1

    def __repr__(self) -> str:
        return self.__str__()

    def add_label(self, typename: str, value: str, score: float = 1.0):
        # The Token is a special _PartOfSentence in that it may be initialized without a Sentence.
        # therefore, labels get added only to the Sentence if it exists
        if self.sentence:
            super().add_label(typename=typename, value=value, score=score)
        else:
            DataPoint.add_label(self, typename=typename, value=value, score=score)

    def set_label(self, typename: str, value: str, score: float = 1.0):
        # The Token is a special _PartOfSentence in that it may be initialized without a Sentence.
        # Therefore, labels get set only to the Sentence if it exists
        if self.sentence:
            super().set_label(typename=typename, value=value, score=score)
        else:
            DataPoint.set_label(self, typename=typename, value=value, score=score)

    def to_dict(self, tag_type: Optional[str] = None):
        return {
            "text": self.text,
            "start_pos": self.start_position,
            "end_pos": self.end_position,
            "labels": [label.to_dict() for label in self.get_labels(tag_type)],
        }


class Span(_PartOfSentence):
    """This class represents one textual span consisting of Tokens."""

    def __new__(self, tokens: List[Token]):
        # check if the span already exists. If so, return it
        unlabeled_identifier = self._make_unlabeled_identifier(tokens)
        if unlabeled_identifier in tokens[0].sentence._known_spans:
            span = tokens[0].sentence._known_spans[unlabeled_identifier]
            return span

        # else make a new span
        else:
            span = super().__new__(self)
            span.initialized = False
            tokens[0].sentence._known_spans[unlabeled_identifier] = span
            return span

    def __init__(self, tokens: List[Token]) -> None:
        if not self.initialized:
            super().__init__(tokens[0].sentence)
            self.tokens = tokens
            self.initialized: bool = True

    @property
    def start_position(self) -> int:
        return self.tokens[0].start_position

    @property
    def end_position(self) -> int:
        return self.tokens[-1].end_position

    @property
    def text(self) -> str:
        return "".join([t.text + t.whitespace_after * " " for t in self.tokens]).strip()

    @staticmethod
    def _make_unlabeled_identifier(tokens: List[Token]):
        text = "".join([t.text + t.whitespace_after * " " for t in tokens]).strip()
        return f'Span[{tokens[0].idx - 1}:{tokens[-1].idx}]: "{text}"'

    @property
    def unlabeled_identifier(self) -> str:
        return self._make_unlabeled_identifier(self.tokens)

    def __repr__(self) -> str:
        return self.__str__()

    def __getitem__(self, idx: int) -> Token:
        return self.tokens[idx]

    def __iter__(self):
        return iter(self.tokens)

    def __len__(self) -> int:
        return len(self.tokens)

    @property
    def embedding(self):
        return self.get_embedding()

    def to_dict(self, tag_type: Optional[str] = None):
        return {
            "text": self.text,
            "start_pos": self.start_position,
            "end_pos": self.end_position,
            "labels": [label.to_dict() for label in self.get_labels(tag_type)],
        }


class Relation(_PartOfSentence):
    def __new__(self, first: Span, second: Span):
        # check if the relation already exists. If so, return it
        unlabeled_identifier = self._make_unlabeled_identifier(first, second)
        if unlabeled_identifier in first.sentence._known_spans:
            span = first.sentence._known_spans[unlabeled_identifier]
            return span

        # else make a new relation
        else:
            span = super().__new__(self)
            span.initialized = False
            first.sentence._known_spans[unlabeled_identifier] = span
            return span

    def __init__(self, first: Span, second: Span) -> None:
        if not self.initialized:
            super().__init__(sentence=first.sentence)
            self.first: Span = first
            self.second: Span = second
            self.initialized: bool = True

    def __repr__(self) -> str:
        return str(self)

    @property
    def tag(self):
        return self.labels[0].value

    @property
    def text(self):
        return f"{self.first.text} -> {self.second.text}"

    @staticmethod
    def _make_unlabeled_identifier(first, second):
        text = f"{first.text} -> {second.text}"
        return (
            f"Relation"
            f"[{first.tokens[0].idx - 1}:{first.tokens[-1].idx}]"
            f"[{second.tokens[0].idx - 1}:{second.tokens[-1].idx}]"
            f': "{text}"'
        )

    @property
    def unlabeled_identifier(self) -> str:
        return self._make_unlabeled_identifier(self.first, self.second)

    @property
    def start_position(self) -> int:
        return min(self.first.start_position, self.second.start_position)

    @property
    def end_position(self) -> int:
        return max(self.first.end_position, self.second.end_position)

    @property
    def embedding(self):
        pass

    def to_dict(self, tag_type: Optional[str] = None):
        return {
            "from_text": self.first.text,
            "to_text": self.second.text,
            "from_idx": self.first.tokens[0].idx - 1,
            "to_idx": self.second.tokens[0].idx - 1,
            "labels": [label.to_dict() for label in self.get_labels(tag_type)],
        }


class Sentence(DataPoint):
    """A Sentence is a list of tokens and is used to represent a sentence or text fragment."""

    def __init__(
        self,
        text: Union[str, List[str], List[Token]],
        use_tokenizer: Union[bool, Tokenizer] = True,
        language_code: Optional[str] = None,
        start_position: int = 0,
    ) -> None:
        """Class to hold all metadata related to a text.

        Metadata can be tokens, labels, predictions, language code, etc.

        Args:
            text: original string (sentence), or a pre tokenized list of tokens.
            use_tokenizer: Specify a custom tokenizer to split the text into tokens. The Default is
                :class:`flair.tokenization.SegTokTokenizer`. If `use_tokenizer` is set to False,
                :class:`flair.tokenization.SpaceTokenizer` will be used instead. The tokenizer will be ignored,
                if `text` refers to pretokenized tokens.
            language_code: Language of the sentence. If not provided, `langdetect <https://pypi.org/project/langdetect/>`_
                will be called when the language_code is accessed for the first time.
            start_position: Start char offset of the sentence in the superordinate document.
        """
        super().__init__()

        self.tokens: List[Token] = []

        # private field for all known spans
        self._known_spans: Dict[str, _PartOfSentence] = {}

        self.language_code: Optional[str] = language_code

        self._start_position = start_position

        # the tokenizer used for this sentence
        if isinstance(use_tokenizer, Tokenizer):
            tokenizer = use_tokenizer

        elif isinstance(use_tokenizer, bool):
            tokenizer = SegtokTokenizer() if use_tokenizer else SpaceTokenizer()

        else:
            raise AssertionError("Unexpected type of parameter 'use_tokenizer'. Parameter should be bool or Tokenizer")

        self.tokenized: Optional[str] = None

        # some sentences represent a document boundary (but most do not)
        self.is_document_boundary: bool = False

        # internal variables to denote position inside dataset
        self._previous_sentence: Optional[Sentence] = None
        self._has_context: bool = False
        self._next_sentence: Optional[Sentence] = None
        self._position_in_dataset: Optional[typing.Tuple[Dataset, int]] = None

        # if text is passed, instantiate sentence with tokens (words)
        if isinstance(text, str):
            text = Sentence._handle_problem_characters(text)
            words = tokenizer.tokenize(text)
        elif text and isinstance(text[0], Token):
            for t in text:
                self._add_token(t)
            self.tokens[-1].whitespace_after = 0
            return
        else:
            words = cast(List[str], text)
            text = " ".join(words)

        # determine token positions and whitespace_after flag
        current_offset: int = 0
        previous_token: Optional[Token] = None
        for word in words:
            word_start_position: int = text.index(word, current_offset)
            delta_offset: int = word_start_position - current_offset

            token: Token = Token(text=word, start_position=word_start_position)
            self._add_token(token)

            if previous_token is not None:
                previous_token.whitespace_after = delta_offset

            current_offset = token.end_position
            previous_token = token

        # the last token has no whitespace after
        if len(self) > 0:
            self.tokens[-1].whitespace_after = 0

        # log a warning if the dataset is empty
        if text == "":
            log.warning("Warning: An empty Sentence was created! Are there empty strings in your dataset?")

    @property
    def unlabeled_identifier(self):
        return f'Sentence[{len(self)}]: "{self.text}"'

    def get_relations(self, label_type: Optional[str] = None) -> List[Relation]:
        relations: List[Relation] = []
        for label in self.get_labels(label_type):
            if isinstance(label.data_point, Relation):
                relations.append(label.data_point)
        return relations

    def get_spans(self, label_type: Optional[str] = None) -> List[Span]:
        spans: List[Span] = []
        for potential_span in self._known_spans.values():
            if isinstance(potential_span, Span) and (label_type is None or potential_span.has_label(label_type)):
                spans.append(potential_span)
        return sorted(spans)

    def get_token(self, token_id: int) -> Optional[Token]:
        for token in self.tokens:
            if token.idx == token_id:
                return token
        return None

    def _add_token(self, token: Union[Token, str]):
        if isinstance(token, Token):
            assert token.sentence is None

        if isinstance(token, str):
            token = Token(token)
        token = cast(Token, token)

        # data with zero-width characters cannot be handled
        if token.text == "":
            return

        # set token idx and sentence
        token.sentence = self
        token._internal_index = len(self.tokens) + 1
        if token.start_position == 0 and token._internal_index > 1:
            token.start_position = len(self.to_original_text()) + self[-1].whitespace_after

        # append token to sentence
        self.tokens.append(token)

        # register token annotations on sentence
        for typename in token.annotation_layers:
            for label in token.get_labels(typename):
                if typename not in token.sentence.annotation_layers:
                    token.sentence.annotation_layers[typename] = [Label(token, label.value, label.score)]
                else:
                    token.sentence.annotation_layers[typename].append(Label(token, label.value, label.score))

    @property
    def embedding(self):
        return self.get_embedding()

    def to(self, device: str, pin_memory: bool = False):
        # move sentence embeddings to device
        super().to(device=device, pin_memory=pin_memory)

        # also move token embeddings to device
        for token in self:
            token.to(device, pin_memory)

    def clear_embeddings(self, embedding_names: Optional[List[str]] = None):
        super().clear_embeddings(embedding_names)

        # clear token embeddings
        for token in self:
            token.clear_embeddings(embedding_names)

    def left_context(self, context_length: int, respect_document_boundaries: bool = True) -> List[Token]:
        sentence = self
        left_context: List[Token] = []
        while len(left_context) < context_length:
            sentence = sentence.previous_sentence()
            if sentence is None:
                break

            if respect_document_boundaries and sentence.is_document_boundary:
                break

            left_context = sentence.tokens + left_context
        return left_context[-context_length:]

    def right_context(self, context_length: int, respect_document_boundaries: bool = True) -> List[Token]:
        sentence = self
        right_context: List[Token] = []
        while len(right_context) < context_length:
            sentence = sentence.next_sentence()
            if sentence is None:
                break
            if respect_document_boundaries and sentence.is_document_boundary:
                break

            right_context += sentence.tokens
        return right_context[:context_length]

    def __str__(self) -> str:
        return self.to_tagged_string()

    def to_tagged_string(self, main_label=None) -> str:
        already_printed = [self]

        output = super().__str__()

        label_append = []
        for label in self.get_labels(main_label):
            if label.data_point in already_printed:
                continue
            label_append.append(
                f'"{label.data_point.text}"{label.data_point._printout_labels(main_label=main_label, add_score=False)}'
            )
            already_printed.append(label.data_point)

        if len(label_append) > 0:
            output += f"{flair._arrow}[" + ", ".join(label_append) + "]"

        return output

    @property
    def text(self):
        return self.to_original_text()

    def to_tokenized_string(self) -> str:
        if self.tokenized is None:
            self.tokenized = " ".join([t.text for t in self.tokens])

        return self.tokenized

    def to_plain_string(self):
        plain = ""
        for token in self.tokens:
            plain += token.text
            if token.whitespace_after > 0:
                plain += token.whitespace_after * " "
        return plain.rstrip()

    def infer_space_after(self):
        """Heuristics in case you wish to infer whitespace_after values for tokenized text.

        This is useful for some old NLP tasks (such as CoNLL-03 and CoNLL-2000) that provide only tokenized data with
        no info of original whitespacing.
        :return:
        """
        last_token = None
        quote_count: int = 0
        # infer whitespace after field

        for token in self.tokens:
            if token.text == '"':
                quote_count += 1
                if quote_count % 2 != 0:
                    token.whitespace_after = 0
                elif last_token is not None:
                    last_token.whitespace_after = 0

            if last_token is not None:
                if token.text in [".", ":", ",", ";", ")", "n't", "!", "?"]:
                    last_token.whitespace_after = 0

                if token.text.startswith("'"):
                    last_token.whitespace_after = 0

            if token.text in ["("]:
                token.whitespace_after = 0

            last_token = token
        return self

    def to_original_text(self) -> str:
        # if sentence has no tokens, return empty string
        if len(self) == 0:
            return ""
        # otherwise, return concatenation of tokens with the correct offsets
        return (self[0].start_position - self.start_position) * " " + "".join(
            [t.text + t.whitespace_after * " " for t in self.tokens]
        ).strip()

    def to_dict(self, tag_type: Optional[str] = None):
        return {
            "text": self.to_original_text(),
            "labels": [label.to_dict() for label in self.get_labels(tag_type) if label.data_point is self],
            "entities": [span.to_dict(tag_type) for span in self.get_spans(tag_type)],
            "relations": [relation.to_dict(tag_type) for relation in self.get_relations(tag_type)],
            "tokens": [token.to_dict(tag_type) for token in self.tokens],
        }

    def get_span(self, start: int, stop: int):
        span_slice = slice(start, stop)
        return self[span_slice]

    @typing.overload
    def __getitem__(self, idx: int) -> Token:
        ...

    @typing.overload
    def __getitem__(self, s: slice) -> Span:
        ...

    def __getitem__(self, subscript):
        if isinstance(subscript, slice):
            return Span(self.tokens[subscript])
        else:
            return self.tokens[subscript]

    def __iter__(self):
        return iter(self.tokens)

    def __len__(self) -> int:
        return len(self.tokens)

    def __repr__(self) -> str:
        return self.__str__()

    @property
    def start_position(self) -> int:
        return self._start_position

    @start_position.setter
    def start_position(self, value: int) -> None:
        self._start_position = value

    @property
    def end_position(self) -> int:
        # The sentence's start position is not propagated to its tokens.
        # Therefore, we need to add the sentence's start position to its last token's end position, including whitespaces.
        return self.start_position + self[-1].end_position + self[-1].whitespace_after

    def get_language_code(self) -> str:
        if self.language_code is None:
            import langdetect

            try:
                self.language_code = langdetect.detect(self.to_plain_string())
            except Exception:
                self.language_code = "en"

        return self.language_code

    @staticmethod
    def _handle_problem_characters(text: str) -> str:
        text = Sentence.__remove_zero_width_characters(text)
        text = Sentence.__restore_windows_1252_characters(text)
        return text

    @staticmethod
    def __remove_zero_width_characters(text: str) -> str:
        text = text.replace("\u200c", "")
        text = text.replace("\u200b", "")
        text = text.replace("\ufe0f", "")
        text = text.replace("\ufeff", "")
        return text

    @staticmethod
    def __restore_windows_1252_characters(text: str) -> str:
        def to_windows_1252(match):
            try:
                return bytes([ord(match.group(0))]).decode("windows-1252")
            except UnicodeDecodeError:
                # No character at the corresponding code point: remove it
                return ""

        return re.sub(r"[\u0080-\u0099]", to_windows_1252, text)

    def next_sentence(self):
        """Get the next sentence in the document.

        This only works if context is set through dataloader or elsewhere
        :return: next Sentence in document if set, otherwise None
        """
        if self._next_sentence is not None:
            return self._next_sentence

        if self._position_in_dataset is not None:
            dataset = self._position_in_dataset[0]
            index = self._position_in_dataset[1] + 1
            if index < len(dataset):
                return dataset[index]

        return None

    def previous_sentence(self):
        """Get the previous sentence in the document.

        works only if context is set through dataloader or elsewhere
        :return: previous Sentence in document if set, otherwise None
        """
        if self._previous_sentence is not None:
            return self._previous_sentence

        if self._position_in_dataset is not None:
            dataset = self._position_in_dataset[0]
            index = self._position_in_dataset[1] - 1
            if index >= 0:
                return dataset[index]

        return None

    def is_context_set(self) -> bool:
        """Determines if this sentence has a context of sentences before or after set.

        Return True or False depending on whether context is set (for instance in dataloader or elsewhere)
        :return: True if context is set, else False
        """
        return (
            self._has_context
            or self._previous_sentence is not None
            or self._next_sentence is not None
            or self._position_in_dataset is not None
        )

    def copy_context_from_sentence(self, sentence: "Sentence") -> None:
        self._previous_sentence = sentence._previous_sentence
        self._next_sentence = sentence._next_sentence
        self._position_in_dataset = sentence._position_in_dataset

    @classmethod
    def set_context_for_sentences(cls, sentences: List["Sentence"]) -> None:
        previous_sentence = None
        for sentence in sentences:
            if sentence.is_context_set():
                continue
            sentence._previous_sentence = previous_sentence
            sentence._next_sentence = None
            sentence._has_context = True
            if previous_sentence is not None:
                previous_sentence._next_sentence = sentence
            previous_sentence = sentence

    def get_labels(self, label_type: Optional[str] = None):
        # if no label if specified, return all labels
        if label_type is None:
            return sorted(self.labels)

        # if the label type exists in the Sentence, return it
        if label_type in self.annotation_layers:
            return sorted(self.annotation_layers[label_type])

        # return empty list if none of the above
        return []

    def remove_labels(self, typename: str):
        # labels also need to be deleted at all tokens
        for token in self:
            token.remove_labels(typename)

        # labels also need to be deleted at all known spans
        for span in self._known_spans.values():
            span.remove_labels(typename)

        # remove spans without labels
        self._known_spans = {k: v for k, v in self._known_spans.items() if len(v.labels) > 0}

        # delete labels at object itself
        super().remove_labels(typename)


class DataPair(DataPoint, typing.Generic[DT, DT2]):
    def __init__(self, first: DT, second: DT2) -> None:
        super().__init__()
        self.first = first
        self.second = second

    def to(self, device: str, pin_memory: bool = False):
        self.first.to(device, pin_memory)
        self.second.to(device, pin_memory)

    def clear_embeddings(self, embedding_names: Optional[List[str]] = None):
        self.first.clear_embeddings(embedding_names)
        self.second.clear_embeddings(embedding_names)

    @property
    def embedding(self):
        return torch.cat([self.first.embedding, self.second.embedding])

    def __len__(self) -> int:
        return len(self.first) + len(self.second)

    @property
    def unlabeled_identifier(self):
        return f"DataPair: '{self.first.unlabeled_identifier}' + '{self.second.unlabeled_identifier}'"

    @property
    def start_position(self) -> int:
        return self.first.start_position

    @property
    def end_position(self) -> int:
        return self.first.end_position

    @property
    def text(self):
        return self.first.text + " || " + self.second.text


TextPair = DataPair[Sentence, Sentence]


class Image(DataPoint):
    def __init__(self, data=None, imageURL=None) -> None:
        super().__init__()

        self.data = data
        self._embeddings: Dict = {}
        self.imageURL = imageURL

    @property
    def embedding(self):
        return self.get_embedding()

    def __str__(self) -> str:
        image_repr = self.data.size() if self.data else ""
        image_url = self.imageURL if self.imageURL else ""

        return f"Image: {image_repr} {image_url}"

    @property
    def start_position(self) -> int:
        raise NotImplementedError

    @property
    def end_position(self) -> int:
        raise NotImplementedError

    @property
    def text(self) -> str:
        raise NotImplementedError

    @property
    def unlabeled_identifier(self) -> str:
        raise NotImplementedError


class Corpus(typing.Generic[T_co]):
    def __init__(
        self,
        train: Optional[Dataset[T_co]] = None,
        dev: Optional[Dataset[T_co]] = None,
        test: Optional[Dataset[T_co]] = None,
        name: str = "corpus",
        sample_missing_splits: Union[bool, str] = True,
<<<<<<< HEAD
    ) -> None:
=======
        split_seed = None,
    ):
>>>>>>> 9ea06ab9
        # set name
        self.name: str = name
        self.split_seed = split_seed

        # abort if no data is provided
        if not train and not dev and not test:
            raise RuntimeError("No data provided when initializing corpus object.")

        # sample test data from train if none is provided
        if test is None and sample_missing_splits and train and sample_missing_splits != "only_dev":
            test_portion = 0.1
            train_length = _len_dataset(train)
<<<<<<< HEAD
            test_size: int = round(train_length * test_portion)
            test, train = randomly_split_into_two_datasets(train, test_size)
            log.warning(
                "No test split found. Using %.0f%% (i.e. %d samples) of the train split as test data",
                test_portion,
                test_size,
            )
=======
            test_size: int = round(train_length / 10)
            test, train = randomly_split_into_two_datasets(train, test_size, split_seed)
>>>>>>> 9ea06ab9

        # sample dev data from train if none is provided
        if dev is None and sample_missing_splits and train and sample_missing_splits != "only_test":
            dev_portion = 0.1
            train_length = _len_dataset(train)
<<<<<<< HEAD
            dev_size: int = round(train_length * dev_portion)
            dev, train = randomly_split_into_two_datasets(train, dev_size)
            log.warning(
                "No dev split found. Using %.0f%% (i.e. %d samples) of the train split as dev data",
                dev_portion,
                dev_size,
            )
=======
            dev_size: int = round(train_length / 10)
            dev, train = randomly_split_into_two_datasets(train, dev_size, split_seed)
>>>>>>> 9ea06ab9

        # set train dev and test data
        self._train: Optional[Dataset[T_co]] = train
        self._test: Optional[Dataset[T_co]] = test
        self._dev: Optional[Dataset[T_co]] = dev

    @property
    def train(self) -> Optional[Dataset[T_co]]:
        return self._train

    @property
    def dev(self) -> Optional[Dataset[T_co]]:
        return self._dev

    @property
    def test(self) -> Optional[Dataset[T_co]]:
        return self._test

    def downsample(
        self,
        percentage: float = 0.1,
        downsample_train=True,
        downsample_dev=True,
        downsample_test=True,
    ):
        if downsample_train and self._train is not None:
            self._train = self._downsample_to_proportion(self._train, percentage, self.split_seed)

        if downsample_dev and self._dev is not None:
            self._dev = self._downsample_to_proportion(self._dev, percentage, self.split_seed)

        if downsample_test and self._test is not None:
            self._test = self._downsample_to_proportion(self._test, percentage, self.split_seed)

        return self

    def filter_empty_sentences(self):
        log.info("Filtering empty sentences")
        if self._train is not None:
            self._train = Corpus._filter_empty_sentences(self._train)
        if self._test is not None:
            self._test = Corpus._filter_empty_sentences(self._test)
        if self._dev is not None:
            self._dev = Corpus._filter_empty_sentences(self._dev)
        log.info(self)

    def filter_long_sentences(self, max_charlength: int):
        log.info("Filtering long sentences")
        if self._train is not None:
            self._train = Corpus._filter_long_sentences(self._train, max_charlength)
        if self._test is not None:
            self._test = Corpus._filter_long_sentences(self._test, max_charlength)
        if self._dev is not None:
            self._dev = Corpus._filter_long_sentences(self._dev, max_charlength)
        log.info(self)

    @staticmethod
    def _filter_long_sentences(dataset, max_charlength: int) -> Dataset:
        # find out empty sentence indices
        empty_sentence_indices = []
        non_empty_sentence_indices = []

        for index, sentence in Tqdm.tqdm(enumerate(_iter_dataset(dataset))):
            if len(sentence.to_plain_string()) > max_charlength:
                empty_sentence_indices.append(index)
            else:
                non_empty_sentence_indices.append(index)

        # create subset of non-empty sentence indices
        subset = Subset(dataset, non_empty_sentence_indices)

        return subset

    @staticmethod
    def _filter_empty_sentences(dataset) -> Dataset:
        # find out empty sentence indices
        empty_sentence_indices = []
        non_empty_sentence_indices = []

        for index, sentence in enumerate(_iter_dataset(dataset)):
            if len(sentence) == 0:
                empty_sentence_indices.append(index)
            else:
                non_empty_sentence_indices.append(index)

        # create subset of non-empty sentence indices
        subset = Subset(dataset, non_empty_sentence_indices)

        return subset

    def make_vocab_dictionary(self, max_tokens=-1, min_freq=1) -> Dictionary:
        """Creates a dictionary of all tokens contained in the corpus.

        By defining `max_tokens` you can set the maximum number of tokens that should be contained in the dictionary.
        If there are more than `max_tokens` tokens in the corpus, the most frequent tokens are added first.
        If `min_freq` is set to a value greater than 1 only tokens occurring more than `min_freq` times are considered
        to be added to the dictionary.

        Args:
            max_tokens: the maximum number of tokens that should be added to the dictionary (-1 = take all tokens)
            min_freq: a token needs to occur at least `min_freq` times to be added to the dictionary (-1 = there is no limitation)

        Returns: dictionary of tokens
        """
        tokens = self._get_most_common_tokens(max_tokens, min_freq)

        vocab_dictionary: Dictionary = Dictionary()
        for token in tokens:
            vocab_dictionary.add_item(token)

        return vocab_dictionary

    def _get_most_common_tokens(self, max_tokens, min_freq) -> List[str]:
        tokens_and_frequencies = Counter(self._get_all_tokens())

        tokens: List[str] = []
        for token, freq in tokens_and_frequencies.most_common():
            if (min_freq != -1 and freq < min_freq) or (max_tokens != -1 and len(tokens) == max_tokens):
                break
            tokens.append(token)
        return tokens

    def _get_all_tokens(self) -> List[str]:
        assert self.train
        tokens = [s.tokens for s in _iter_dataset(self.train)]
        tokens = [token for sublist in tokens for token in sublist]
        return [t.text for t in tokens]

    @staticmethod
    def _downsample_to_proportion(dataset: Dataset, proportion: float, split_seed):
        sampled_size: int = round(_len_dataset(dataset) * proportion)
        splits = randomly_split_into_two_datasets(dataset, sampled_size, split_seed)
        return splits[0]

    def obtain_statistics(self, label_type: Optional[str] = None, pretty_print: bool = True) -> Union[dict, str]:
        """Print statistics about the class distribution and sentence sizes.

        only labels of sentences are taken into account
        """
        json_data = {
            "TRAIN": self._obtain_statistics_for(self.train, "TRAIN", label_type),
            "TEST": self._obtain_statistics_for(self.test, "TEST", label_type),
            "DEV": self._obtain_statistics_for(self.dev, "DEV", label_type),
        }
        if pretty_print:
            import json

            return json.dumps(json_data, indent=4)
        return json_data

    @staticmethod
    def _obtain_statistics_for(sentences, name, tag_type) -> dict:
        if len(sentences) == 0:
            return {}

        classes_to_count = Corpus._count_sentence_labels(sentences)
        tags_to_count = Corpus._count_token_labels(sentences, tag_type)
        tokens_per_sentence = Corpus._get_tokens_per_sentence(sentences)

        label_size_dict = {}
        for label, c in classes_to_count.items():
            label_size_dict[label] = c

        tag_size_dict = {}
        for tag, c in tags_to_count.items():
            tag_size_dict[tag] = c

        return {
            "dataset": name,
            "total_number_of_documents": len(sentences),
            "number_of_documents_per_class": label_size_dict,
            "number_of_tokens_per_tag": tag_size_dict,
            "number_of_tokens": {
                "total": sum(tokens_per_sentence),
                "min": min(tokens_per_sentence),
                "max": max(tokens_per_sentence),
                "avg": sum(tokens_per_sentence) / len(sentences),
            },
        }

    @staticmethod
    def _get_tokens_per_sentence(sentences):
        return [len(x.tokens) for x in sentences]

    @staticmethod
    def _count_sentence_labels(sentences):
        label_count = defaultdict(lambda: 0)
        for sent in sentences:
            for label in sent.labels:
                label_count[label.value] += 1
        return label_count

    @staticmethod
    def _count_token_labels(sentences, label_type):
        label_count = defaultdict(lambda: 0)
        for sent in sentences:
            for token in sent.tokens:
                if label_type in token.annotation_layers:
                    label = token.get_label(label_type)
                    label_count[label.value] += 1
        return label_count

    def __str__(self) -> str:
        return "Corpus: %d train + %d dev + %d test sentences" % (
            _len_dataset(self.train) if self.train else 0,
            _len_dataset(self.dev) if self.dev else 0,
            _len_dataset(self.test) if self.test else 0,
        )

    def make_label_dictionary(
        self, label_type: str, min_count: int = -1, add_unk: bool = False, add_dev_test: bool = False
    ) -> Dictionary:
        """Creates a dictionary of all labels assigned to the sentences in the corpus.

        :return: dictionary of labels
        """
        if min_count > 0 and not add_unk:
            add_unk = True
            log.info("Adding <unk>-token to dictionary since min_count is set.")

        label_dictionary: Dictionary = Dictionary(add_unk=add_unk)
        label_dictionary.span_labels = False

        assert self.train
        datasets = [self.train]

        if add_dev_test and self.dev is not None:
            datasets.append(self.dev)

        if add_dev_test and self.test is not None:
            datasets.append(self.test)

        data: ConcatDataset = ConcatDataset(datasets)

        log.info("Computing label dictionary. Progress:")

        sentence_label_type_counter: typing.Counter[str] = Counter()
        label_value_counter: typing.Counter[str] = Counter()
        all_sentence_labels: List[str] = []

        # first, determine the datapoint type by going through dataset until first label is found
        datapoint_type = None
        for sentence in Tqdm.tqdm(_iter_dataset(data)):
            labels = sentence.get_labels(label_type)
            for label in labels:
                datapoint_type = type(label.data_point)
            if datapoint_type:
                break

        if datapoint_type == Span:
            label_dictionary.span_labels = True

        for sentence in Tqdm.tqdm(_iter_dataset(data)):
            # count all label types per sentence
            sentence_label_type_counter.update(sentence.annotation_layers.keys())

            # go through all labels of label_type and count values
            labels = sentence.get_labels(label_type)
            label_value_counter.update(label.value for label in labels if label.value not in all_sentence_labels)

            # special handling for Token-level annotations. Add all untagged as 'O' label
            if datapoint_type == Token and len(sentence) > len(labels):
                label_value_counter["O"] += len(sentence) - len(labels)

            if not label_dictionary.multi_label and len(labels) > 1:
                label_dictionary.multi_label = True

        # if an unk threshold is set, UNK all label values below this threshold
        total_count = 0
        unked_count = 0
        for label, count in label_value_counter.most_common():
            if count >= min_count:
                label_dictionary.add_item(label)
                total_count += count
            else:
                unked_count += count

        if len(label_dictionary.idx2item) == 0 or (
            len(label_dictionary.idx2item) == 1 and "<unk>" in label_dictionary.get_items()
        ):
            log.error(f"ERROR: You specified label_type='{label_type}' which is not in this dataset!")
            contained_labels = ", ".join(
                [f"'{label[0]}' (in {label[1]} sentences)" for label in sentence_label_type_counter.most_common()]
            )
            log.error(f"ERROR: The corpus contains the following label types: {contained_labels}")
            raise Exception

        log.info(
            f"Dictionary created for label '{label_type}' with {len(label_dictionary)} "
            f"values: {', '.join([label[0] + f' (seen {label[1]} times)' for label in label_value_counter.most_common(20)])}"
        )

        if unked_count > 0:
            log.info(f" - at UNK threshold {min_count}, {unked_count} instances are UNK'ed and {total_count} remain")

        return label_dictionary

    def add_label_noise(
        self,
        label_type: str,
        labels: List[str],
        noise_share: float = 0.2,
        split: str = "train",
        noise_transition_matrix: Optional[Dict[str, List[float]]] = None,
    ):
        """Generates uniform label noise distribution in the chosen dataset split.

        Args:
            label_type: the type of labels for which the noise should be simulated.
            labels: an array with unique labels of said type (retrievable from label dictionary).
            noise_share: the desired share of noise in the train split.
            split: in which dataset split the noise is to be simulated.
            noise_transition_matrix: provides pre-defined probabilities for label flipping based on the initial
                label value (relevant for class-dependent label noise simulation).
        """
        import numpy as np

        if split == "train":
            assert self.train
            datasets = [self.train]
        elif split == "dev":
            assert self.dev
            datasets = [self.dev]
        elif split == "test":
            assert self.test
            datasets = [self.test]
        else:
            raise ValueError("split must be either train, dev or test.")

        data: ConcatDataset = ConcatDataset(datasets)

        corrupted_count = 0
        total_label_count = 0
        
        generated_ntm = np.zeros((len(list(labels)), len(list(labels))))

        if noise_transition_matrix:

            # with a given NTM (or confusion matrix) with any noise share, generate a ntm for a given noise_share
            new_noise_share, noise_transition_matrix = self.generate_NTM(noise_transition_matrix, noise_share)
            
            ntm_labels = noise_transition_matrix.keys()

            if set(ntm_labels) != set(labels):
                raise AssertionError(
                    "Label values in the noise transition matrix have to coincide with label values in the dataset"
                )

            log.info("Generating noisy labels. Progress:")

            for data_point in Tqdm.tqdm(_iter_dataset(data)):
                for label in data_point.get_labels(label_type):
                    total_label_count += 1
                    orig_label = label.value
                    # sample randomly from a label distribution according to the probabilities defined by the noise transition matrix
                    new_label = np.random.default_rng().choice(
                        a=list(ntm_labels),
                        p=noise_transition_matrix[orig_label],
                    )
                    # replace the old label with the new one
                    label.data_point.set_label(label_type, new_label)
                    # keep track of the old (clean) label using another label type category
                    label.data_point.add_label(label_type + "_clean", orig_label)
                    # keep track of how many labels in total are flipped
                    if new_label != orig_label:
                        corrupted_count += 1

                    generated_ntm[list(ntm_labels).index(orig_label),list(ntm_labels).index(new_label)] += 1
        else:
            if noise_share < 0 or noise_share > 1:
                raise ValueError("noise_share must be between 0 and 1.")

            orig_label_p = 1 - noise_share
            other_label_p = noise_share / (len(labels) - 1)

            log.info("Generating noisy labels. Progress:")
            ntm_labels = labels
            for data_point in Tqdm.tqdm(_iter_dataset(data)):
                for label in data_point.get_labels(label_type):
                    total_label_count += 1
                    orig_label = label.value
                    prob_dist = [other_label_p] * len(labels)
                    prob_dist[labels.index(orig_label)] = orig_label_p
                    # sample randomly from a label distribution according to the probabilities defined by the desired noise share
                    new_label = np.random.default_rng().choice(a=labels, p=prob_dist)
                    # replace the old label with the new one
                    label.data_point.set_label(label_type, new_label)
                    # keep track of the old (clean) label using another label type category
                    label.data_point.add_label(label_type + "_clean", orig_label)
                    # keep track of how many labels in total are flipped
                    if new_label != orig_label:
                        corrupted_count += 1

                    generated_ntm[list(ntm_labels).index(orig_label),list(ntm_labels).index(new_label)] += 1

            reindexing_array = [list(ntm_labels).index(x) for x in labels]
            generated_ntm = generated_ntm[reindexing_array,:][:,reindexing_array]
        log.info(
            f"Total labels corrupted: {corrupted_count}. Resulting noise share: {round((corrupted_count / total_label_count) * 100, 2)}%."
        )

        return round((corrupted_count / total_label_count) * 100, 2), generated_ntm

    def print_noisy_dataset(self, label_type, path, split='train'):
        log.info(path)
        if split == "train":
            assert self.train
            datasets = [self.train]
        elif split == "dev":
            assert self.dev
            datasets = [self.dev]
        elif split == "test":
            assert self.test
            datasets = [self.test]
        else:
            raise ValueError("split must be either train, dev or test.")
        import os
        data: ConcatDataset = ConcatDataset(datasets)
        filepath = path+os.sep+split+'_set.tsv'
        outfile = open(filepath, 'w')
        outfile.write(f"Text\tClean_label\tCorrupted_label\tNoise_mask\n")
        for data_point in Tqdm.tqdm(_iter_dataset(data)):
            for label in data_point.get_labels(label_type):
                clean_label = label.data_point.get_label(label_type+'_clean')
                outfile.write(f"{str(data_point.text)}\t{str(clean_label.value)}\t{str(label.value)}\t{str(clean_label.value!=label.value)}\n")
        outfile.close()
    
    def generate_NTM(self, ntm, noise_share):
        import numpy as np

        labels = list(ntm.keys())
        ntm_numpy = np.array(list(ntm.values()))
        if ntm_numpy[0,0] < 1:
            if ntm_numpy.sum() == len(labels):
                original_ntm = ntm_numpy
            else:
                log.info('Error: provided NTM not valid')
        else:
            # this must be a test conf mat
            original_ntm = ntm_numpy/ntm_numpy.sum(axis=1, keepdims=True)
        train_class_distribution  = self.get_label_distribution()
        posterior_class_probs = np.array([train_class_distribution[x] for x in labels])
        
        #calculate original noise share 
        old_noise_share = np.sum((1 - original_ntm.diagonal())*posterior_class_probs)/posterior_class_probs.sum()

        factor = old_noise_share/noise_share
        new_ntm = original_ntm/factor
        new_ntm_offdiagonals = new_ntm.sum(axis=1) - new_ntm.diagonal()
        np.fill_diagonal(new_ntm, 1 - new_ntm_offdiagonals)
        share = np.sum((1 - new_ntm.diagonal())*posterior_class_probs)/posterior_class_probs.sum()
        log.info(f'ntm {dict(zip(labels,new_ntm))}')
        return share, dict(zip(labels,new_ntm))
        
    def get_label_distribution(self):
        class_to_count = defaultdict(lambda: 0)
        for sent in self.train:
            for label in sent.labels:
                class_to_count[label.value] += 1
        return class_to_count

    def get_all_sentences(self) -> ConcatDataset:
        parts = []
        if self.train:
            parts.append(self.train)
        if self.dev:
            parts.append(self.dev)
        if self.test:
            parts.append(self.test)
        return ConcatDataset(parts)

    @deprecated(version="0.8", reason="Use 'make_label_dictionary' instead.")
    def make_tag_dictionary(self, tag_type: str) -> Dictionary:
        """Create a tag dictionary of a given label type.

        Args:
            tag_type: the label type to gather the tag labels

        Returns: A Dictionary containing the labeled tags, including "O" and "<START>" and "<STOP>"

        """
        tag_dictionary: Dictionary = Dictionary(add_unk=False)
        tag_dictionary.add_item("O")
        for sentence in _iter_dataset(self.get_all_sentences()):
            for token in sentence.tokens:
                tag_dictionary.add_item(token.get_label(tag_type).value)
        tag_dictionary.add_item("<START>")
        tag_dictionary.add_item("<STOP>")
        return tag_dictionary


class MultiCorpus(Corpus):
    def __init__(
        self,
        corpora: List[Corpus],
        task_ids: Optional[List[str]] = None,
        name: str = "multicorpus",
        **corpusargs,
    ) -> None:
        self.corpora: List[Corpus] = corpora

        ids = task_ids if task_ids else [f"Task_{i}" for i in range(len(corpora))]

        train_parts = []
        dev_parts = []
        test_parts = []
        for corpus in self.corpora:
            if corpus.train:
                train_parts.append(corpus.train)
            if corpus.dev:
                dev_parts.append(corpus.dev)
            if corpus.test:
                test_parts.append(corpus.test)

        super().__init__(
            ConcatFlairDataset(train_parts, ids) if len(train_parts) > 0 else None,
            ConcatFlairDataset(dev_parts, ids) if len(dev_parts) > 0 else None,
            ConcatFlairDataset(test_parts, ids) if len(test_parts) > 0 else None,
            name=name,
            **corpusargs,
        )

    def __str__(self) -> str:
        output = (
            f"MultiCorpus: "  # type: ignore[arg-type]
            f"{len(self.train) if self.train else 0} train + "
            f"{len(self.dev) if self.dev else 0} dev + "
            f"{len(self.test) if self.test else 0} test sentences\n - "
        )
        output += "\n - ".join([f"{type(corpus).__name__} {corpus!s} - {corpus.name}" for corpus in self.corpora])
        return output


class FlairDataset(Dataset):
    @abstractmethod
    def is_in_memory(self) -> bool:
        pass


class ConcatFlairDataset(Dataset):
    r"""Dataset as a concatenation of multiple datasets.

    This class is useful to assemble different existing datasets.

    Args:
        datasets (sequence): List of datasets to be concatenated
    """

    datasets: List[Dataset]
    cumulative_sizes: List[int]

    @staticmethod
    def cumsum(sequence):
        r, s = [], 0
        for e in sequence:
            length_of_e = len(e)
            r.append(length_of_e + s)
            s += length_of_e
        return r

    def __init__(self, datasets: Iterable[Dataset], ids: Iterable[str]) -> None:
        super().__init__()
        self.datasets = list(datasets)
        self.ids = list(ids)
        assert len(self.datasets) > 0, "datasets should not be an empty iterable"
        for d in self.datasets:
            assert not isinstance(d, IterableDataset), "ConcatSentenceDataset does not support IterableDataset"
        self.cumulative_sizes = self.cumsum(self.datasets)

    def __len__(self) -> int:
        return self.cumulative_sizes[-1]

    def __getitem__(self, idx):
        if idx < 0:
            if -idx > len(self):
                raise ValueError("absolute value of index should not exceed dataset length")
            idx = len(self) + idx
        dataset_idx = bisect.bisect_right(self.cumulative_sizes, idx)
        sample_idx = idx if dataset_idx == 0 else idx - self.cumulative_sizes[dataset_idx - 1]
        sentence = self.datasets[dataset_idx][sample_idx]
        sentence.set_label("multitask_id", self.ids[dataset_idx])
        return sentence

    @property
    def cummulative_sizes(self):
        return self.cumulative_sizes


def iob2(tags):
    """Converts the tags to the IOB2 format.

    Check that tags have a valid IOB format.
    Tags in IOB1 format are converted to IOB2.
    """
    for i, tag in enumerate(tags):
        if tag.value == "O":
            continue
        split = tag.value.split("-")
        if len(split) != 2 or split[0] not in ["I", "B"]:
            return False
        if split[0] == "B":
            continue
        elif i == 0 or tags[i - 1].value == "O":  # conversion IOB1 to IOB2
            tags[i].value = "B" + tag.value[1:]
        elif tags[i - 1].value[1:] == tag.value[1:]:
            continue
        else:  # conversion IOB1 to IOB2
            tags[i].value = "B" + tag.value[1:]
    return True


def randomly_split_into_two_datasets(dataset, length_of_first, split_seed=None):
    import random
<<<<<<< HEAD

    indices = list(range(len(dataset)))
=======
    if split_seed is not None:
        random.seed(split_seed)
    indices = [i for i in range(len(dataset))]
>>>>>>> 9ea06ab9
    random.shuffle(indices)

    first_dataset = indices[:length_of_first]
    second_dataset = indices[length_of_first:]
    first_dataset.sort()
    second_dataset.sort()

    return Subset(dataset, first_dataset), Subset(dataset, second_dataset)


def get_spans_from_bio(bioes_tags: List[str], bioes_scores=None) -> List[typing.Tuple[List[int], float, str]]:
    # add a dummy "O" to close final prediction
    bioes_tags.append("O")
    # return complex list
    found_spans = []
    # internal variables
    current_tag_weights: Dict[str, float] = {}
    previous_tag = "O-"
    current_span: List[int] = []
    current_span_scores: List[float] = []
    for idx, bioes_tag in enumerate(bioes_tags):
        # non-set tags are OUT tags
        if bioes_tag == "" or bioes_tag == "O" or bioes_tag == "_":
            bioes_tag = "O-"

        # anything that is not OUT is IN
        in_span = bioes_tag != "O-"

        # does this prediction start a new span?
        starts_new_span = False

        if bioes_tag[:2] in {"B-", "S-"} or (
            in_span and previous_tag[2:] != bioes_tag[2:] and (bioes_tag[:2] == "I-" or previous_tag[2:] == "S-")
        ):
            # B- and S- always start new spans
            # if the predicted class changes, I- starts a new span
            # if the predicted class changes and S- was previous tag, start a new span
            starts_new_span = True

        # if an existing span is ended (either by reaching O or starting a new span)
        if (starts_new_span or not in_span) and len(current_span) > 0:
            # determine score and value
            span_score = sum(current_span_scores) / len(current_span_scores)
            span_value = max(current_tag_weights.keys(), key=current_tag_weights.__getitem__)

            # append to result list
            found_spans.append((current_span, span_score, span_value))

            # reset for-loop variables for new span
            current_span = []
            current_span_scores = []
            current_tag_weights = {}

        if in_span:
            current_span.append(idx)
            current_span_scores.append(bioes_scores[idx] if bioes_scores else 1.0)
            weight = 1.1 if starts_new_span else 1.0
            current_tag_weights[bioes_tag[2:]] = current_tag_weights.setdefault(bioes_tag[2:], 0.0) + weight

        # remember previous tag
        previous_tag = bioes_tag

    return found_spans<|MERGE_RESOLUTION|>--- conflicted
+++ resolved
@@ -1250,12 +1250,8 @@
         test: Optional[Dataset[T_co]] = None,
         name: str = "corpus",
         sample_missing_splits: Union[bool, str] = True,
-<<<<<<< HEAD
+        split_seed = None,
     ) -> None:
-=======
-        split_seed = None,
-    ):
->>>>>>> 9ea06ab9
         # set name
         self.name: str = name
         self.split_seed = split_seed
@@ -1268,35 +1264,25 @@
         if test is None and sample_missing_splits and train and sample_missing_splits != "only_dev":
             test_portion = 0.1
             train_length = _len_dataset(train)
-<<<<<<< HEAD
             test_size: int = round(train_length * test_portion)
-            test, train = randomly_split_into_two_datasets(train, test_size)
+            test, train = randomly_split_into_two_datasets(train, test_size, split_seed)
             log.warning(
                 "No test split found. Using %.0f%% (i.e. %d samples) of the train split as test data",
                 test_portion,
                 test_size,
             )
-=======
-            test_size: int = round(train_length / 10)
-            test, train = randomly_split_into_two_datasets(train, test_size, split_seed)
->>>>>>> 9ea06ab9
 
         # sample dev data from train if none is provided
         if dev is None and sample_missing_splits and train and sample_missing_splits != "only_test":
             dev_portion = 0.1
             train_length = _len_dataset(train)
-<<<<<<< HEAD
             dev_size: int = round(train_length * dev_portion)
-            dev, train = randomly_split_into_two_datasets(train, dev_size)
+            dev, train = randomly_split_into_two_datasets(train, dev_size, split_seed)
             log.warning(
                 "No dev split found. Using %.0f%% (i.e. %d samples) of the train split as dev data",
                 dev_portion,
                 dev_size,
             )
-=======
-            dev_size: int = round(train_length / 10)
-            dev, train = randomly_split_into_two_datasets(train, dev_size, split_seed)
->>>>>>> 9ea06ab9
 
         # set train dev and test data
         self._train: Optional[Dataset[T_co]] = train
@@ -1910,14 +1896,9 @@
 
 def randomly_split_into_two_datasets(dataset, length_of_first, split_seed=None):
     import random
-<<<<<<< HEAD
-
-    indices = list(range(len(dataset)))
-=======
     if split_seed is not None:
         random.seed(split_seed)
-    indices = [i for i in range(len(dataset))]
->>>>>>> 9ea06ab9
+    indices = list(range(len(dataset)))
     random.shuffle(indices)
 
     first_dataset = indices[:length_of_first]
