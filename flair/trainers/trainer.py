import copy
import datetime
import inspect
import logging
import os
import sys
import time
import warnings
from inspect import signature
from pathlib import Path
from typing import Any, Dict, List, Optional, Tuple, Type, Union, cast

import torch
from torch.optim.sgd import SGD
from torch.utils.data.dataset import ConcatDataset

from flair.nn import Model

try:
    from apex import amp
except ImportError:
    amp = None

import random

from torch.optim.lr_scheduler import OneCycleLR  # type: ignore

import flair
import flair.nn
from flair.data import Corpus, Dictionary, _len_dataset
from flair.datasets import DataLoader
from flair.optim import ExpAnnealLR, LinearSchedulerWithWarmup
from flair.training_utils import (
    AnnealOnPlateau,
    WeightExtractor,
    add_file_handler,
    identify_dynamic_embeddings,
    init_output_file,
    log_line,
    store_embeddings,
)

log = logging.getLogger("flair")


class ModelTrainer:
    def __init__(
        self,
        model: flair.nn.Model,
        corpus: Corpus,
    ):
        """
        Initialize a model trainer
        :param model: The model that you want to train. The model should inherit from flair.nn.Model  # noqa: E501
        :param corpus: The dataset used to train the model, should be of type Corpus
        """
        self.model: flair.nn.Model = model
        self.corpus: Corpus = corpus

    @staticmethod
    def check_for_and_delete_previous_best_models(base_path):
        all_best_model_names = [filename for filename in os.listdir(base_path) if filename.startswith("best-model")]
        if len(all_best_model_names) != 0:
            warnings.warn(
                "There should be no best model saved at epoch 1 except there "
                "is a model from previous trainings"
                " in your training folder. All previous best models will be deleted."
            )
        for single_model in all_best_model_names:
            previous_best_path = os.path.join(base_path, single_model)
            if os.path.exists(previous_best_path):
                os.remove(previous_best_path)

    def train(
        self,
        base_path: Union[Path, str],
        learning_rate: float = 0.1,
        mini_batch_size: int = 32,
        eval_batch_size: int = None,
        mini_batch_chunk_size: Optional[int] = None,
        max_epochs: int = 100,
        train_with_dev: bool = False,
        train_with_test: bool = False,
        monitor_train: bool = False,
        monitor_test: bool = False,
        main_evaluation_metric: Tuple[str, str] = ("micro avg", "f1-score"),
        scheduler=AnnealOnPlateau,
        anneal_factor: float = 0.5,
        patience: int = 3,
        min_learning_rate: Union[float, List[float]] = 0.0001,
        initial_extra_patience: int = 0,
        optimizer: Union[torch.optim.Optimizer, Type[torch.optim.Optimizer]] = SGD,
        cycle_momentum: bool = False,
        warmup_fraction: float = 0.1,
        embeddings_storage_mode: str = "cpu",
        checkpoint: bool = False,
        save_final_model: bool = True,
        anneal_with_restarts: bool = False,
        anneal_with_prestarts: bool = False,
        anneal_against_dev_loss: bool = False,
        batch_growth_annealing: bool = False,
        shuffle: bool = True,
        param_selection_mode: bool = False,
        write_weights: bool = False,
        num_workers: Optional[int] = None,
        sampler=None,
        use_amp: bool = False,
        amp_opt_level: str = "O1",
        eval_on_train_fraction: Union[float, str] = 0.0,
        eval_on_train_shuffle: bool = False,
        save_model_each_k_epochs: int = 0,
        tensorboard_comment: str = "",
        use_swa: bool = False,
        use_final_model_for_eval: bool = False,
        gold_label_dictionary_for_eval: Optional[Dictionary] = None,
        exclude_labels: List[str] = [],
        create_file_logs: bool = True,
        create_loss_file: bool = True,
        epoch: int = 0,
        use_tensorboard: bool = False,
        tensorboard_log_dir=None,
        metrics_for_tensorboard=[],
        optimizer_state_dict: Optional[Dict[str, Any]] = None,
        scheduler_state_dict: Optional[Dict[str, Any]] = None,
        save_optimizer_state: bool = False,
        shuffle_first_epoch: bool = False,
        **kwargs,
    ) -> dict:
        """
        Trains any class that implements the flair.nn.Model interface.
        :param base_path: Main path to which all output during training is logged and models are saved  # noqa: E501
        :param learning_rate: Initial learning rate (or max, if scheduler is OneCycleLR)  # noqa: E501
        :param mini_batch_size: Size of mini-batches during training  # noqa: E501
        :param eval_batch_size: Size of mini-batches during evaluation. Defaults to mini_batch_size.  # noqa: E501
        :param mini_batch_chunk_size: If mini-batches are larger than this number, they get broken down into chunks of this size for processing purposes  # noqa: E501
        :param max_epochs: Maximum number of epochs to train. Terminates training if this number is surpassed.  # noqa: E501
        :param scheduler: The learning rate scheduler to use
        :param checkpoint: If True, a full checkpoint is saved at end of each epoch  # noqa: E501
        :param cycle_momentum: If scheduler is OneCycleLR, whether the scheduler should cycle also the momentum  # noqa: E501
        :param anneal_factor: The factor by which the learning rate is annealed
        :param patience: Patience is the number of epochs with no improvement the Trainer waits  # noqa: E501
         until annealing the learning rate
        :param min_learning_rate: If the (in multi lr case: all) learning rate falls below this threshold, training terminates  # noqa: E501
        :param initial_extra_patience: Extra patience on top of the base patience value before the first learning rate annealment  # noqa: E501
        :param warmup_fraction: Fraction of warmup steps if the scheduler is LinearSchedulerWithWarmup  # noqa: E501
        :param train_with_dev:  If True, the data from dev split is added to the training data  # noqa: E501
        :param train_with_test: If True, the data from test split is added to the training data  # noqa: E501
        :param monitor_train: If True, training data is evaluated at end of each epoch
        :param monitor_test: If True, test data is evaluated at end of each epoch
        :param embeddings_storage_mode: One of 'none' (all embeddings are deleted and freshly recomputed),  # noqa: E501
        'cpu' (embeddings are stored on CPU) or 'gpu' (embeddings are stored on GPU)
        :param save_final_model: If True, final model is saved
        :param anneal_with_restarts: If True, the last best model is restored when annealing the learning rate  # noqa: E501
        :param anneal_with_prestarts: If True, the model preceding the last best model is restored when annealing the learning rate  # noqa: E501
        :param anneal_against_dev_loss: If True, the annealment is triggered when dev loss plateaus.  # noqa: E501
         If False (default), it is triggered when dev score plateaus.
        :param batch_growth_annealing: If True, mini_batch_size doubles every time learning_rate is annealed.  # noqa: E501
        :param shuffle: If True, data is shuffled during training
        :param param_selection_mode: If True, testing is performed against dev data. Use this mode when doing  # noqa: E501
        parameter selection.
        :param write_weights: If True, write weights to weights.txt on each batch logging event.
        :param num_workers: Number of workers in your data loader.
        :param sampler: You can pass a data sampler here for special sampling of data.  # noqa: E501
        :param eval_on_train_fraction: the fraction of train data to do the evaluation on,  # noqa: E501
        if 0. the evaluation is not performed on fraction of training data,
        if 'dev' the size is determined from dev set size
        :param eval_on_train_shuffle: if True the train data fraction is determined on the start of training  # noqa: E501
        and kept fixed during training, otherwise it's sampled at beginning of each epoch  # noqa: E501
        :param save_model_each_k_epochs: Each k epochs, a model state will be written out. If set to '5', a model will  # noqa: E501
        be saved each 5 epochs. Default is 0 which means no model saving.
        :param main_evaluation_metric: Type of metric to use for best model tracking and learning rate scheduling (if dev data is available, otherwise loss will be used), currently only applicable for text_classification_model  # noqa: E501
        :param tensorboard_comment: Comment to use for tensorboard logging
        :param create_file_logs: If True, the logs will also be stored in a file 'training.log' in the model folder  # noqa: E501
        :param create_loss_file: If True, the loss will be writen to a file 'loss.tsv' in the model folder  # noqa: E501
        :param optimizer: The optimizer to use (typically SGD or Adam)
        :param epoch: The starting epoch (normally 0 but could be higher if you continue training model)  # noqa: E501
        :param use_tensorboard: If True, writes out tensorboard information
        :param tensorboard_log_dir: Directory into which tensorboard log files will be written  # noqa: E501
        :param metrics_for_tensorboard: List of tuples that specify which metrics (in addition to the main_score) shall be plotted in tensorboard, could be [("macro avg", 'f1-score'), ("macro avg", 'precision')] for example  # noqa: E501
        :param kwargs: Other arguments for the Optimizer
        :return:
        """

        # create a model card for this model with Flair and PyTorch version
        model_card: Dict[str, Any] = {
            "flair_version": flair.__version__,
            "pytorch_version": torch.__version__,
        }

        # also record Transformers version if library is loaded
        try:
            import transformers

            model_card["transformers_version"] = transformers.__version__
        except ImportError:
            pass

        # remember all parameters used in train() call
        local_variables = locals()
        training_parameters = {}
        for parameter in signature(self.train).parameters:
            if isinstance(local_variables[parameter], Path):
                training_parameters[parameter] = str(local_variables[parameter])
            else:
                training_parameters[parameter] = local_variables[parameter]
        model_card["training_parameters"] = training_parameters

        if epoch >= max_epochs:
            log.warning(f"Starting at epoch {epoch + 1}/{max_epochs}. No training will be done.")

        # add model card to model
        self.model.model_card = model_card
        assert self.corpus.train
        if use_tensorboard:
            try:
                from torch.utils.tensorboard import SummaryWriter

                if tensorboard_log_dir is not None and not os.path.exists(tensorboard_log_dir):
                    os.mkdir(tensorboard_log_dir)
                writer = SummaryWriter(log_dir=tensorboard_log_dir, comment=tensorboard_comment)
                log.info(f"tensorboard logging path is {tensorboard_log_dir}")

            except ImportError:
                log_line(log)
                log.warning("ATTENTION! PyTorch >= 1.1.0 and pillow are required" "for TensorBoard support!")
                log_line(log)
                use_tensorboard = False
                pass

        if use_amp:
            if sys.version_info < (3, 0):
                raise RuntimeError("Apex currently only supports Python 3. Aborting.")
            if amp is None:
                raise RuntimeError(
                    "Failed to import apex. Please install apex from "
                    "https://www.github.com/nvidia/apex "
                    "to enable mixed-precision training."
                )

        if not eval_batch_size:
            eval_batch_size = mini_batch_size
        if mini_batch_chunk_size is None:
            mini_batch_chunk_size = mini_batch_size

        if inspect.isclass(optimizer):
            # if optimizer is class, trainer will create a single parameter group
            initial_learning_rate = [learning_rate]
        else:
            initial_learning_rate = [group["lr"] for group in optimizer.param_groups]

        if not isinstance(min_learning_rate, list):
            min_learning_rate = [min_learning_rate] * len(initial_learning_rate)

        for i, lr in enumerate(initial_learning_rate):
            if lr < min_learning_rate[i]:
                min_learning_rate[i] = lr / 10

        base_path = Path(base_path)
        base_path.mkdir(exist_ok=True, parents=True)

        if epoch == 0:
            self.check_for_and_delete_previous_best_models(base_path)

        # determine what splits (train, dev, test) to evaluate and log
        log_train = True if monitor_train else False
        log_test = True if (not param_selection_mode and self.corpus.test and monitor_test) else False
        log_dev = False if train_with_dev or not self.corpus.dev else True
        log_train_part = True if (eval_on_train_fraction == "dev" or float(eval_on_train_fraction) > 0.0) else False

        if log_train_part:
            train_part_size = (
                _len_dataset(self.corpus.dev)
                if eval_on_train_fraction == "dev"
                else int(_len_dataset(self.corpus.train) * eval_on_train_fraction)
            )

            assert train_part_size > 0
            if not eval_on_train_shuffle:
                train_part_indices = list(range(train_part_size))
                train_part = torch.utils.data.dataset.Subset(self.corpus.train, train_part_indices)

        # prepare loss logging file and set up header
        loss_txt = init_output_file(base_path, "loss.tsv") if create_loss_file else None

        weight_extractor = WeightExtractor(base_path)

        # if optimizer class is passed, instantiate:
        if inspect.isclass(optimizer):
            kwargs["lr"] = learning_rate
            optimizer = optimizer(self.model.parameters(), **kwargs)

        if use_swa:
            import torchcontrib

            optimizer = torchcontrib.optim.SWA(optimizer, swa_start=10, swa_freq=5, swa_lr=learning_rate)

        # from here on, use list of learning rates
        current_learning_rate: List = [group["lr"] for group in optimizer.param_groups]

        if use_amp:
            self.model, optimizer = amp.initialize(self.model, optimizer, opt_level=amp_opt_level)

        optimizer = cast(torch.optim.Optimizer, optimizer)

        # load existing optimizer state dictionary if it exists
        if optimizer_state_dict:
            optimizer.load_state_dict(optimizer_state_dict)

        # minimize training loss if training with dev data, else maximize dev score
        anneal_mode = "min" if train_with_dev or anneal_against_dev_loss else "max"
        best_validation_score = 100000000000 if train_with_dev or anneal_against_dev_loss else -1.0

        dataset_size = _len_dataset(self.corpus.train)
        if train_with_dev:
            dataset_size += _len_dataset(self.corpus.dev)

        # if scheduler is passed as a class, instantiate
        if inspect.isclass(scheduler):
            if scheduler == OneCycleLR:
                scheduler = OneCycleLR(
                    optimizer,
                    max_lr=current_learning_rate,
                    steps_per_epoch=dataset_size // mini_batch_size + 1,
                    epochs=max_epochs - epoch,
                    # if we load a checkpoint, we have already trained for epoch
                    pct_start=0.0,
                    cycle_momentum=cycle_momentum,
                )
            elif scheduler == LinearSchedulerWithWarmup:
                steps_per_epoch = (dataset_size + mini_batch_size - 1) / mini_batch_size
                num_train_steps = int(steps_per_epoch * max_epochs)
                num_warmup_steps = int(num_train_steps * warmup_fraction)

                scheduler = LinearSchedulerWithWarmup(
                    optimizer,
                    num_train_steps=num_train_steps,
                    num_warmup_steps=num_warmup_steps,
                )
            else:
                scheduler = scheduler(
                    optimizer,
                    factor=anneal_factor,
                    patience=patience,
                    initial_extra_patience=initial_extra_patience,
                    mode=anneal_mode,
                    verbose=True,
                )

        # Determine whether to log "bad epochs" information
        log_bad_epochs = True if scheduler.__class__ == AnnealOnPlateau else False

        # load existing scheduler state dictionary if it exists
        if scheduler_state_dict:
            scheduler.load_state_dict(scheduler_state_dict)

        # update optimizer and scheduler in model card
        model_card["training_parameters"]["optimizer"] = optimizer
        model_card["training_parameters"]["scheduler"] = scheduler

        if isinstance(scheduler, OneCycleLR) and batch_growth_annealing:
            raise ValueError("Batch growth with OneCycle policy is not implemented.")

        train_data = self.corpus.train

        # if training also uses dev/train data, include in training set
        if train_with_dev or train_with_test:
            parts = [self.corpus.train]
            if train_with_dev and self.corpus.dev:
                parts.append(self.corpus.dev)
            if train_with_test and self.corpus.test:
                parts.append(self.corpus.test)

            train_data = ConcatDataset(parts)

        # initialize sampler if provided
        if sampler is not None:
            # init with default values if only class is provided
            if inspect.isclass(sampler):
                sampler = sampler()
            # set dataset to sample from
            sampler.set_dataset(train_data)
            shuffle = False

        dev_score_history = []
        dev_loss_history = []
        train_loss_history = []

        micro_batch_size = mini_batch_chunk_size

        # this field stores the names of all dynamic embeddings in the model (determined after first forward pass)
        dynamic_embeddings = None

        # At any point you can hit Ctrl + C to break out of training early.
        try:
            if create_file_logs:
                log_handler = add_file_handler(log, base_path / "training.log")
            else:
                log_handler = None

            lr_info = ",".join([f"{lr:.6f}" for lr in current_learning_rate])

            log_line(log)
            log.info(f'Model: "{self.model}"')
            log_line(log)
            log.info(f'Corpus: "{self.corpus}"')
            log_line(log)
            log.info("Parameters:")
            log.info(f' - learning_rate: "{lr_info}"')
            log.info(f' - mini_batch_size: "{mini_batch_size}"')
            log.info(f' - patience: "{patience}"')
            log.info(f' - anneal_factor: "{anneal_factor}"')
            log.info(f' - max_epochs: "{max_epochs}"')
            log.info(f' - shuffle: "{shuffle}"')
            log.info(f' - train_with_dev: "{train_with_dev}"')
            log.info(f' - batch_growth_annealing: "{batch_growth_annealing}"')
            log_line(log)
            log.info(f'Model training base path: "{base_path}"')
            log_line(log)
            log.info(f"Device: {flair.device}")
            log_line(log)
            log.info(f"Embeddings storage mode: {embeddings_storage_mode}")

            previous_learning_rate = current_learning_rate

            momentum = [group["momentum"] if "momentum" in group else 0 for group in optimizer.param_groups]

            for epoch in range(epoch + 1, max_epochs + 1):
                log_line(log)

                # update epoch in model card
                model_card["training_parameters"]["epoch"] = epoch

                if anneal_with_prestarts:
                    last_epoch_model_state_dict = copy.deepcopy(self.model.state_dict())

                if eval_on_train_shuffle:
                    train_part_indices = list(range(_len_dataset(self.corpus.train)))
                    random.shuffle(train_part_indices)
                    train_part_indices = train_part_indices[:train_part_size]
                    train_part = torch.utils.data.dataset.Subset(self.corpus.train, train_part_indices)

                # get new learning rate
                current_learning_rate = [group["lr"] for group in optimizer.param_groups]

                lr_changed = any([lr != prev_lr for lr, prev_lr in zip(current_learning_rate, previous_learning_rate)])

                if lr_changed and batch_growth_annealing:
                    mini_batch_size *= 2

                # reload last best model if annealing with restarts is enabled
                if (
                    (anneal_with_restarts or anneal_with_prestarts)
                    and lr_changed
                    and os.path.exists(base_path / "best-model.pt")
                ):
                    if anneal_with_restarts:
                        log.info("resetting to best model")
                        self.model.load_state_dict(self.model.load(base_path / "best-model.pt").state_dict())
                    if anneal_with_prestarts:
                        log.info("resetting to pre-best model")
                        self.model.load_state_dict(self.model.load(base_path / "pre-best-model.pt").state_dict())

                previous_learning_rate = current_learning_rate
                if use_tensorboard:
                    if len(current_learning_rate) == 1:
                        writer.add_scalar("learning_rate", current_learning_rate[0], epoch)
                    else:
                        for i, lr in enumerate(current_learning_rate):
                            writer.add_scalar(f"learning_rate_{i}", lr, epoch)

                all_lrs_too_small = all([lr < min_lr for lr, min_lr in zip(current_learning_rate, min_learning_rate)])

                # stop training if learning rate becomes too small
                if not isinstance(scheduler, (OneCycleLR, LinearSchedulerWithWarmup)) and all_lrs_too_small:
                    log_line(log)
                    log.info("learning rate too small - quitting training!")
                    log_line(log)
                    break

                start_time = time.time()

                # if shuffle_first_epoch==False, the first epoch is not shuffled
                shuffle_data_this_epoch = shuffle
                if not shuffle_first_epoch and epoch == 1:
                    shuffle_data_this_epoch = False

                batch_loader = DataLoader(
                    train_data,
                    batch_size=mini_batch_size,
                    shuffle=shuffle_data_this_epoch,
                    num_workers=0 if num_workers is None else num_workers,
                    sampler=sampler,
                    drop_last=True
                )

                self.model.train()

                train_loss: float = 0

                seen_batches = 0
                total_number_of_batches = len(batch_loader)

                modulo = max(1, int(total_number_of_batches / 10))

                # process mini-batches
                average_over = 0
                for batch_no, batch in enumerate(batch_loader):
                    # zero the gradients on the model and optimizer
                    self.model.zero_grad()
                    optimizer.zero_grad()

                    # if necessary, make batch_steps
                    batch_steps = [batch]
                    if len(batch) > micro_batch_size:
                        batch_steps = [batch[x : x + micro_batch_size] for x in range(0, len(batch), micro_batch_size)]

                    # forward and backward for batch
                    for batch_step in batch_steps:
                        # forward pass
                        loss, datapoint_count = self.model.forward_loss(batch_step)
                        average_over += datapoint_count
                        # Backward
                        if use_amp:
                            with amp.scale_loss(loss, optimizer) as scaled_loss:
                                scaled_loss.backward()
                        else:
                            loss.backward()
                        train_loss += loss.item()

                        # identify dynamic embeddings (always deleted) on first sentence

                        if dynamic_embeddings is None:
                            dynamic_embeddings = identify_dynamic_embeddings(batch)

                        # depending on memory mode, embeddings are moved to CPU, GPU or deleted
                        store_embeddings(batch, embeddings_storage_mode, dynamic_embeddings)

                    # do the optimizer step
                    torch.nn.utils.clip_grad_norm_(self.model.parameters(), 5.0)
                    optimizer.step()

                    # do the scheduler step if one-cycle or linear decay
                    if isinstance(scheduler, (OneCycleLR, LinearSchedulerWithWarmup)):
                        scheduler.step()
                        # get new learning rate
                        current_learning_rate = [group["lr"] for group in optimizer.param_groups]

                        momentum = [
                            group["betas"][0] if "betas" in group else group.get("momentum", 0)
                            for group in optimizer.param_groups
                        ]

                    seen_batches += 1

                    if seen_batches % modulo == 0:
                        momentum_info = ""
                        if cycle_momentum:
                            momentum_info = " - momentum:" + ",".join([f"{m:.4f}" for m in momentum])

                        lr_info = ",".join([f"{lr:.6f}" for lr in current_learning_rate])

                        intermittent_loss = train_loss / average_over if average_over > 0 else train_loss / seen_batches
                        end_time = time.time()
                        log.info(
                            f"epoch {epoch}"
                            f" - iter {seen_batches}/{total_number_of_batches}"
                            f" - loss {intermittent_loss:.8f}"
                            f" - time (sec): {end_time - start_time:.2f}"
                            f" - samples/sec: {average_over / (end_time - start_time):.2f}"
                            f" - lr: {lr_info}{momentum_info}"
                        )
                        iteration = epoch * total_number_of_batches + batch_no
                        if not param_selection_mode and write_weights:
                            weight_extractor.extract_weights(self.model.state_dict(), iteration)

                if average_over != 0:
                    train_loss /= average_over

                self.model.eval()

                if save_model_each_k_epochs > 0 and epoch % save_model_each_k_epochs == 0:
                    log.info("saving model of current epoch")
                    model_name = "model_epoch_" + str(epoch) + ".pt"
                    self.model.save(base_path / model_name, checkpoint=save_optimizer_state)

                log_line(log)
                log.info(f"EPOCH {epoch} done: loss {train_loss:.4f} - lr {lr_info}")

                if use_tensorboard:
                    writer.add_scalar("train_loss", train_loss, epoch)

                # evaluate on train / dev / test split depending on training settings
                result_line: str = ""

                if log_train:
                    train_eval_result = self.model.evaluate(
                        self.corpus.train,
                        gold_label_type=self.model.label_type,
                        mini_batch_size=eval_batch_size,
                        num_workers=num_workers,
                        embedding_storage_mode=embeddings_storage_mode,
                        main_evaluation_metric=main_evaluation_metric,
                        gold_label_dictionary=gold_label_dictionary_for_eval,
                        exclude_labels=exclude_labels,
                    )
                    result_line += f"\t{train_eval_result.loss}\t{train_eval_result.log_line}"
                    log.info(
                        f"TRAIN : loss {train_eval_result.loss} -"
                        f" {main_evaluation_metric[1]}"
                        f" ({main_evaluation_metric[0]}) "
                        f" {round(train_eval_result.main_score, 4)}"
                    )
<<<<<<< HEAD

=======
>>>>>>> 943cab86
                    # depending on memory mode, embeddings are moved to CPU, GPU or deleted
                    store_embeddings(self.corpus.train, embeddings_storage_mode, dynamic_embeddings)

                if log_train_part:
                    train_part_eval_result = self.model.evaluate(
                        train_part,
                        gold_label_type=self.model.label_type,
                        mini_batch_size=eval_batch_size,
                        num_workers=num_workers,
                        embedding_storage_mode=embeddings_storage_mode,
                        main_evaluation_metric=main_evaluation_metric,
                        gold_label_dictionary=gold_label_dictionary_for_eval,
                        exclude_labels=exclude_labels,
                    )
                    result_line += f"\t{train_part_eval_result.loss}" f"\t{train_part_eval_result.log_line}"
                    log.info(
                        f"TRAIN_SPLIT : loss {train_part_eval_result.loss}"
                        f" - {main_evaluation_metric[1]}"
                        f" ({main_evaluation_metric[0]})"
                        f" {round(train_part_eval_result.main_score, 4)}"
                    )
                    if use_tensorboard:
                        for metric_class_avg_type, metric_type in metrics_for_tensorboard:
                            writer.add_scalar(
                                f"train_{metric_class_avg_type}_{metric_type}",
                                train_part_eval_result.classification_report[metric_class_avg_type][metric_type],
                                epoch,
                            )

                if log_dev:
                    assert self.corpus.dev
                    dev_eval_result = self.model.evaluate(
                        self.corpus.dev,
                        gold_label_type=self.model.label_type,
                        mini_batch_size=eval_batch_size,
                        num_workers=num_workers,
                        out_path=base_path / "dev.tsv",
                        embedding_storage_mode=embeddings_storage_mode,
                        main_evaluation_metric=main_evaluation_metric,
                        gold_label_dictionary=gold_label_dictionary_for_eval,
                        exclude_labels=exclude_labels,
                    )
                    result_line += f"\t{dev_eval_result.loss}\t{dev_eval_result.log_line}"
                    log.info(
                        f"DEV : loss {dev_eval_result.loss}"
                        f" - {main_evaluation_metric[1]}"
                        f" ({main_evaluation_metric[0]})"
                        f"  {round(dev_eval_result.main_score, 4)}"
                    )
                    # calculate scores using dev data if available
                    # append dev score to score history
                    dev_score_history.append(dev_eval_result.main_score)
                    dev_loss_history.append(dev_eval_result.loss)

                    dev_score = dev_eval_result.main_score

                    # depending on memory mode, embeddings are moved to CPU, GPU or deleted
                    store_embeddings(self.corpus.dev, embeddings_storage_mode, dynamic_embeddings)

                    if use_tensorboard:
                        writer.add_scalar("dev_loss", dev_eval_result.loss, epoch)
                        writer.add_scalar("dev_score", dev_eval_result.main_score, epoch)
                        for (
                            metric_class_avg_type,
                            metric_type,
                        ) in metrics_for_tensorboard:
                            writer.add_scalar(
                                f"dev_{metric_class_avg_type}_{metric_type}",
                                dev_eval_result.classification_report[metric_class_avg_type][metric_type],
                                epoch,
                            )

                if log_test:
                    assert self.corpus.test
                    test_eval_result = self.model.evaluate(
                        self.corpus.test,
                        gold_label_type=self.model.label_type,
                        mini_batch_size=eval_batch_size,
                        num_workers=num_workers,
                        out_path=base_path / "test.tsv",
                        embedding_storage_mode=embeddings_storage_mode,
                        main_evaluation_metric=main_evaluation_metric,
                        gold_label_dictionary=gold_label_dictionary_for_eval,
                        exclude_labels=exclude_labels,
                    )
                    result_line += f"\t{test_eval_result.loss}\t{test_eval_result.log_line}"
                    log.info(
                        f"TEST : loss {test_eval_result.loss} -"
                        f" {main_evaluation_metric[1]}"
                        f" ({main_evaluation_metric[0]}) "
                        f" {round(test_eval_result.main_score, 4)}"
                    )

                    # depending on memory mode, embeddings are moved to CPU, GPU or deleted
                    store_embeddings(self.corpus.test, embeddings_storage_mode, dynamic_embeddings)

                    if use_tensorboard:
                        writer.add_scalar("test_loss", test_eval_result.loss, epoch)
                        writer.add_scalar("test_score", test_eval_result.main_score, epoch)
                        for (
                            metric_class_avg_type,
                            metric_type,
                        ) in metrics_for_tensorboard:
                            writer.add_scalar(
                                f"test_{metric_class_avg_type}_{metric_type}",
                                test_eval_result.classification_report[metric_class_avg_type][metric_type],
                                epoch,
                            )

                # determine if this is the best model or if we need to anneal
                current_epoch_has_best_model_so_far = False
                # default mode: anneal against dev score
                if not train_with_dev and not anneal_against_dev_loss and self.corpus.dev is not None:
                    if dev_score > best_validation_score:
                        current_epoch_has_best_model_so_far = True
                        best_validation_score = dev_score

                    if isinstance(scheduler, AnnealOnPlateau):
                        scheduler.step(dev_score, dev_eval_result.loss)

                # alternative: anneal against dev loss
                if not train_with_dev and anneal_against_dev_loss and self.corpus.dev is not None:
                    if dev_eval_result.loss < best_validation_score:
                        current_epoch_has_best_model_so_far = True
                        best_validation_score = dev_eval_result.loss

                    if isinstance(scheduler, AnnealOnPlateau):
                        scheduler.step(dev_eval_result.loss)

                # alternative: anneal against train loss
                if train_with_dev:
                    if train_loss < best_validation_score:
                        current_epoch_has_best_model_so_far = True
                        best_validation_score = train_loss

                    if isinstance(scheduler, AnnealOnPlateau):
                        scheduler.step(train_loss)

                train_loss_history.append(train_loss)

                # determine bad epoch number
                try:
                    bad_epochs = scheduler.num_bad_epochs
                except AttributeError:
                    bad_epochs = 0

                new_learning_rate = [group["lr"] for group in optimizer.param_groups]

                if any([new_lr != prev_lr for new_lr, prev_lr in zip(new_learning_rate, previous_learning_rate)]):
                    bad_epochs = patience + 1

                    # lr unchanged
                    if all(
                        [
                            prev_lr == initial_lr
                            for prev_lr, initial_lr in zip(previous_learning_rate, initial_learning_rate)
                        ]
                    ):
                        bad_epochs += initial_extra_patience

                # log bad epochs
                if log_bad_epochs:
                    log.info(f"BAD EPOCHS (no improvement): {bad_epochs}")

                if loss_txt is not None:
                    # output log file
                    with open(loss_txt, "a") as f:
                        # make headers on first epoch
                        if epoch == 1:
                            bad_epoch_header = "BAD_EPOCHS\t" if log_bad_epochs else ""
                            f.write(f"EPOCH\tTIMESTAMP\t{bad_epoch_header}LEARNING_RATE\tTRAIN_LOSS")

                            if log_train:
                                f.write("\tTRAIN_" + "\tTRAIN_".join(train_eval_result.log_header.split("\t")))

                            if log_train_part:
                                f.write(
                                    "\tTRAIN_PART_LOSS\tTRAIN_PART_"
                                    + "\tTRAIN_PART_".join(train_part_eval_result.log_header.split("\t"))
                                )

                            if log_dev:
                                f.write("\tDEV_LOSS\tDEV_" + "\tDEV_".join(dev_eval_result.log_header.split("\t")))

                            if log_test:
                                f.write("\tTEST_LOSS\tTEST_" + "\tTEST_".join(test_eval_result.log_header.split("\t")))

                        lr_info = ",".join([f"{lr:.4f}" for lr in current_learning_rate])

                        bad_epoch_info = "\t" + str(bad_epochs) if log_bad_epochs else ""
                        f.write(
                            f"\n{epoch}\t{datetime.datetime.now():%H:%M:%S}"
                            f"{bad_epoch_info}"
                            f"\t{lr_info}\t{train_loss}"
                        )
                        f.write(result_line)

                # if checkpoint is enabled, save model at each epoch
                if checkpoint and not param_selection_mode:
                    self.model.save(base_path / "checkpoint.pt", checkpoint=True)

                # Check whether to save best model
                if (
                    (not train_with_dev or anneal_with_restarts or anneal_with_prestarts)
                    and not param_selection_mode
                    and current_epoch_has_best_model_so_far
                    and not use_final_model_for_eval
                ):
                    log.info("saving best model")
                    self.model.save(base_path / "best-model.pt", checkpoint=save_optimizer_state)

                    if anneal_with_prestarts:
                        current_state_dict = self.model.state_dict()
                        self.model.load_state_dict(last_epoch_model_state_dict)
                        self.model.save(base_path / "pre-best-model.pt")
                        self.model.load_state_dict(current_state_dict)

            if use_swa:
                import torchcontrib

                cast(torchcontrib.optim.SWA, optimizer).swap_swa_sgd()

            # if we do not use dev data for model selection, save final model
            if save_final_model and not param_selection_mode:
                self.model.save(base_path / "final-model.pt", checkpoint=save_optimizer_state)

        except KeyboardInterrupt:
            log_line(log)
            log.info("Exiting from training early.")

            if not param_selection_mode:
                log.info("Saving model ...")
                self.model.save(base_path / "final-model.pt", checkpoint=save_optimizer_state)
                log.info("Done.")
        except Exception:
            if create_file_logs:
                log_handler.close()
                log.removeHandler(log_handler)
            raise
        finally:
            if use_tensorboard:
                writer.close()
        optimizer.zero_grad(set_to_none=True)
        del optimizer

        # test best model if test data is present
        if self.corpus.test and not train_with_test:
            final_score = self.final_test(
                base_path=base_path,
                eval_mini_batch_size=eval_batch_size,
                num_workers=num_workers,
                main_evaluation_metric=main_evaluation_metric,
                gold_label_dictionary_for_eval=gold_label_dictionary_for_eval,
                exclude_labels=exclude_labels,
            )
        else:
            final_score = 0
            log.info("Test data not provided setting final score to 0")

        if create_file_logs:
            log_handler.close()
            log.removeHandler(log_handler)

        return {
            "test_score": final_score,
            "dev_score_history": dev_score_history,
            "train_loss_history": train_loss_history,
            "dev_loss_history": dev_loss_history,
        }

    def resume(
        self,
        model: Model,
        additional_epochs: Optional[int] = None,
        **trainer_args,
    ):
        assert model.model_card is not None
        self.model = model
        # recover all arguments that were used to train this model
        args_used_to_train_model = model.model_card["training_parameters"]

        # you can overwrite params with your own
        for param in trainer_args:
            args_used_to_train_model[param] = trainer_args[param]
            if param == "optimizer" and "optimizer_state_dict" in args_used_to_train_model:
                del args_used_to_train_model["optimizer_state_dict"]
            if param == "scheduler" and "scheduler_state_dict" in args_used_to_train_model:
                del args_used_to_train_model["scheduler_state_dict"]

        # surface nested arguments
        kwargs = args_used_to_train_model["kwargs"]
        del args_used_to_train_model["kwargs"]

        if additional_epochs is not None:
            args_used_to_train_model["max_epochs"] = (
                args_used_to_train_model.get("epoch", kwargs.get("epoch", 0)) + additional_epochs
            )

        # resume training with these parameters
        self.train(**args_used_to_train_model, **kwargs)

    def fine_tune(
        self,
        base_path: Union[Path, str],
        learning_rate: float = 5e-5,
        max_epochs: int = 10,
        optimizer=torch.optim.AdamW,
        scheduler=LinearSchedulerWithWarmup,
        warmup_fraction: float = 0.1,
        mini_batch_size: int = 4,
        embeddings_storage_mode: str = "none",
        use_final_model_for_eval: bool = True,
        decoder_lr: Union[int, float] = None,
        decoder_batchnorm_lr: Union[int, float] = None,
        **trainer_args,
    ):
<<<<<<< HEAD

        if inspect.isclass(optimizer):
            param_groups = []
            manually_set_parameters = set()

            if decoder_batchnorm_lr:

                if isinstance(decoder_batchnorm_lr, int):
                    manually_set_lr = learning_rate * decoder_batchnorm_lr
                elif isinstance(decoder_batchnorm_lr, float):
                    manually_set_lr = decoder_batchnorm_lr
                else:
                    manually_set_lr = learning_rate

                param_groups.append({"params": [p for p in self.model.decoder.BN.parameters() if p not in manually_set_parameters],
                                      "lr": manually_set_lr})
                log.info(
                         f"Setting batch norm learning rate to {manually_set_lr} for the following "
                         f"parameters: {[name for name, param in self.model.decoder.BN.named_parameters() if param not in manually_set_parameters]}"
                     )

                manually_set_parameters.update(self.model.decoder.BN.parameters())

            if decoder_lr:

                if isinstance(decoder_lr, int):
                    manually_set_lr = learning_rate * decoder_lr
                elif isinstance(decoder_lr, float):
                    manually_set_lr = decoder_lr
                else:
                    manually_set_lr = learning_rate


                param_groups.append({"params": [p for p in self.model.decoder.parameters() if p not in manually_set_parameters],
                                      "lr": manually_set_lr})
                log.info(
                    f"Setting learning rate to {manually_set_lr} for the following "
                    f"parameters: {[name for name, param in self.model.decoder.named_parameters() if param not in manually_set_parameters]}"
                )

                manually_set_parameters.update(self.model.decoder.parameters())

            # make a param group out of remaining params
            param_groups.append({"params": [p for p in self.model.parameters() if p not in manually_set_parameters],
                                 "lr": learning_rate})

            optimizer = optimizer(param_groups, lr = learning_rate)

        else:
            optimizer = optimizer
=======
        # If set, add a factor to the learning rate of all parameters with 'embeddings' not in name
        if decoder_lr_factor != 1.0:
            optimizer = optimizer(
                [
                    {
                        "params": [param for name, param in self.model.named_parameters() if "embeddings" not in name],
                        "lr": learning_rate * decoder_lr_factor,
                    },
                    {
                        "params": [param for name, param in self.model.named_parameters() if "embeddings" in name],
                        "lr": learning_rate,
                    },
                ]
            )
            log.info(
                f"Modifying learning rate to {learning_rate * decoder_lr_factor} for the following "
                f"parameters: {[name for name, param in self.model.named_parameters() if 'embeddings' not in name]}"
            )
>>>>>>> 943cab86

        return self.train(
            base_path=base_path,
            learning_rate=learning_rate,
            max_epochs=max_epochs,
            optimizer=optimizer,
            scheduler=scheduler,
            warmup_fraction=warmup_fraction,
            mini_batch_size=mini_batch_size,
            embeddings_storage_mode=embeddings_storage_mode,
            use_final_model_for_eval=use_final_model_for_eval,
            **trainer_args,
        )

    def final_test(
        self,
        base_path: Union[Path, str],
        eval_mini_batch_size: int,
        main_evaluation_metric: Tuple[str, str],
        num_workers: Optional[int] = 8,
        gold_label_dictionary_for_eval: Optional[Dictionary] = None,
        exclude_labels: List[str] = [],
    ):
        base_path = Path(base_path)
        base_path.mkdir(exist_ok=True, parents=True)

        log_line(log)

        self.model.eval()

        if (base_path / "best-model.pt").exists():
            self.model.load_state_dict(self.model.load(base_path / "best-model.pt").state_dict())
        else:
            log.info("Testing using last state of model ...")

        assert self.corpus.test
        test_results = self.model.evaluate(
            self.corpus.test,
            gold_label_type=self.model.label_type,
            mini_batch_size=eval_mini_batch_size,
            num_workers=num_workers,
            out_path=base_path / "test.tsv",
            embedding_storage_mode="none",
            main_evaluation_metric=main_evaluation_metric,
            gold_label_dictionary=gold_label_dictionary_for_eval,
            exclude_labels=exclude_labels,
            return_loss=False,
        )

        log.info(test_results.log_line)
        log.info(test_results.detailed_results)
        log_line(log)

        # get and return the final test score of best model
        final_score = test_results.main_score

        return final_score

    def find_learning_rate(
        self,
        base_path: Union[Path, str],
        optimizer,
        file_name: str = "learning_rate.tsv",
        start_learning_rate: float = 1e-7,
        end_learning_rate: float = 10,
        iterations: int = 100,
        mini_batch_size: int = 32,
        stop_early: bool = True,
        smoothing_factor: float = 0.98,
        **kwargs,
    ) -> Path:
        best_loss = None
        moving_avg_loss = 0.0

        # cast string to Path
        if type(base_path) is str:
            base_path = Path(base_path)
        learning_rate_tsv = init_output_file(base_path, file_name)

        with open(learning_rate_tsv, "a") as f:
            f.write("ITERATION\tTIMESTAMP\tLEARNING_RATE\tTRAIN_LOSS\n")

        optimizer = optimizer(self.model.parameters(), lr=start_learning_rate, **kwargs)

        train_data = self.corpus.train

        scheduler = ExpAnnealLR(optimizer, end_learning_rate, iterations)

        model_state = self.model.state_dict()
        self.model.train()

        step = 0
        while step < iterations:
            batch_loader = DataLoader(train_data, batch_size=mini_batch_size, shuffle=True, drop_last=True)
            for batch in batch_loader:
                step += 1

                # forward pass
                loss, datapoint_count = self.model.forward_loss(batch)

                # update optimizer and scheduler
                optimizer.zero_grad()
                loss.backward()
                torch.nn.utils.clip_grad_norm_(self.model.parameters(), 5.0)
                optimizer.step()
                scheduler.step()

                learning_rate = scheduler.get_lr()[0]

                loss_item = loss.item()
                if step == 1:
                    best_loss = loss_item
                else:
                    if smoothing_factor > 0:
                        moving_avg_loss = smoothing_factor * moving_avg_loss + (1 - smoothing_factor) * loss_item
                        loss_item = moving_avg_loss / (1 - smoothing_factor ** (step + 1))
                    if loss_item < best_loss:  # type: ignore
                        best_loss = loss  # type: ignore

                if step > iterations:
                    break

                if stop_early and (loss_item > 4 * best_loss or torch.isnan(loss)):  # type: ignore
                    log_line(log)
                    log.info("loss diverged - stopping early!")
                    step = iterations
                    break

                with open(str(learning_rate_tsv), "a") as f:
                    f.write(f"{step}\t{datetime.datetime.now():%H:%M:%S}\t{learning_rate}\t{loss_item}\n")

            self.model.load_state_dict(model_state)
            self.model.to(flair.device)

        log_line(log)
        log.info(f"learning rate finder finished - plot {learning_rate_tsv}")
        log_line(log)

        return Path(learning_rate_tsv)<|MERGE_RESOLUTION|>--- conflicted
+++ resolved
@@ -490,7 +490,6 @@
                     shuffle=shuffle_data_this_epoch,
                     num_workers=0 if num_workers is None else num_workers,
                     sampler=sampler,
-                    drop_last=True
                 )
 
                 self.model.train()
@@ -610,10 +609,6 @@
                         f" ({main_evaluation_metric[0]}) "
                         f" {round(train_eval_result.main_score, 4)}"
                     )
-<<<<<<< HEAD
-
-=======
->>>>>>> 943cab86
                     # depending on memory mode, embeddings are moved to CPU, GPU or deleted
                     store_embeddings(self.corpus.train, embeddings_storage_mode, dynamic_embeddings)
 
@@ -926,62 +921,9 @@
         mini_batch_size: int = 4,
         embeddings_storage_mode: str = "none",
         use_final_model_for_eval: bool = True,
-        decoder_lr: Union[int, float] = None,
-        decoder_batchnorm_lr: Union[int, float] = None,
+        decoder_lr_factor: float = 1.0,
         **trainer_args,
     ):
-<<<<<<< HEAD
-
-        if inspect.isclass(optimizer):
-            param_groups = []
-            manually_set_parameters = set()
-
-            if decoder_batchnorm_lr:
-
-                if isinstance(decoder_batchnorm_lr, int):
-                    manually_set_lr = learning_rate * decoder_batchnorm_lr
-                elif isinstance(decoder_batchnorm_lr, float):
-                    manually_set_lr = decoder_batchnorm_lr
-                else:
-                    manually_set_lr = learning_rate
-
-                param_groups.append({"params": [p for p in self.model.decoder.BN.parameters() if p not in manually_set_parameters],
-                                      "lr": manually_set_lr})
-                log.info(
-                         f"Setting batch norm learning rate to {manually_set_lr} for the following "
-                         f"parameters: {[name for name, param in self.model.decoder.BN.named_parameters() if param not in manually_set_parameters]}"
-                     )
-
-                manually_set_parameters.update(self.model.decoder.BN.parameters())
-
-            if decoder_lr:
-
-                if isinstance(decoder_lr, int):
-                    manually_set_lr = learning_rate * decoder_lr
-                elif isinstance(decoder_lr, float):
-                    manually_set_lr = decoder_lr
-                else:
-                    manually_set_lr = learning_rate
-
-
-                param_groups.append({"params": [p for p in self.model.decoder.parameters() if p not in manually_set_parameters],
-                                      "lr": manually_set_lr})
-                log.info(
-                    f"Setting learning rate to {manually_set_lr} for the following "
-                    f"parameters: {[name for name, param in self.model.decoder.named_parameters() if param not in manually_set_parameters]}"
-                )
-
-                manually_set_parameters.update(self.model.decoder.parameters())
-
-            # make a param group out of remaining params
-            param_groups.append({"params": [p for p in self.model.parameters() if p not in manually_set_parameters],
-                                 "lr": learning_rate})
-
-            optimizer = optimizer(param_groups, lr = learning_rate)
-
-        else:
-            optimizer = optimizer
-=======
         # If set, add a factor to the learning rate of all parameters with 'embeddings' not in name
         if decoder_lr_factor != 1.0:
             optimizer = optimizer(
@@ -1000,7 +942,6 @@
                 f"Modifying learning rate to {learning_rate * decoder_lr_factor} for the following "
                 f"parameters: {[name for name, param in self.model.named_parameters() if 'embeddings' not in name]}"
             )
->>>>>>> 943cab86
 
         return self.train(
             base_path=base_path,
@@ -1094,7 +1035,7 @@
 
         step = 0
         while step < iterations:
-            batch_loader = DataLoader(train_data, batch_size=mini_batch_size, shuffle=True, drop_last=True)
+            batch_loader = DataLoader(train_data, batch_size=mini_batch_size, shuffle=True)
             for batch in batch_loader:
                 step += 1
 
