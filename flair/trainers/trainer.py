import copy
import datetime
import inspect
import logging
import os
import sys
import time
import warnings
from inspect import signature
from pathlib import Path
from typing import Any, Dict, Optional, Tuple, Type, Union, cast

import torch
from torch.optim.sgd import SGD
from torch.utils.data.dataset import ConcatDataset

from flair.nn import Model

try:
    from apex import amp
except ImportError:
    amp = None

import random

from torch.optim.lr_scheduler import OneCycleLR  # type: ignore

import flair
import flair.nn
from flair.data import Corpus, Dictionary, MultiCorpus, _len_dataset
from flair.datasets import DataLoader
from flair.models import SequenceTagger
from flair.optim import ExpAnnealLR, LinearSchedulerWithWarmup
from flair.training_utils import (
    AnnealOnPlateau,
    WeightExtractor,
    add_file_handler,
    init_output_file,
    log_line,
    store_embeddings,
)

log = logging.getLogger("flair")


class ModelTrainer:
    def __init__(
        self,
        model: flair.nn.Model,
        corpus: Corpus,
    ):
        """
        Initialize a model trainer
        :param model: The model that you want to train. The model should inherit from flair.nn.Model  # noqa: E501
        :param corpus: The dataset used to train the model, should be of type Corpus
        """
        self.model: flair.nn.Model = model
        self.corpus: Corpus = corpus

    @staticmethod
    def check_for_and_delete_previous_best_models(base_path):
        all_best_model_names = [
            filename
            for filename in os.listdir(base_path)
            if filename.startswith("best-model")
        ]
        if len(all_best_model_names) != 0:
            warnings.warn(
                "There should be no best model saved at epoch 1 except there "
                "is a model from previous trainings"
                " in your training folder. All previous best models will be deleted."
            )
        for single_model in all_best_model_names:
            previous_best_path = os.path.join(base_path, single_model)
            if os.path.exists(previous_best_path):
                os.remove(previous_best_path)

    def train(
        self,
        base_path: Union[Path, str],
        learning_rate: float = 0.1,
        mini_batch_size: int = 32,
        eval_batch_size: int = None,
        mini_batch_chunk_size: Optional[int] = None,
        max_epochs: int = 100,
        train_with_dev: bool = False,
        train_with_test: bool = False,
        monitor_train: bool = False,
        monitor_test: bool = False,
        main_evaluation_metric: Tuple[str, str] = ("micro avg", "f1-score"),
        scheduler=AnnealOnPlateau,
        anneal_factor: float = 0.5,
        patience: int = 3,
        min_learning_rate: float = 0.0001,
        initial_extra_patience: int = 0,
        optimizer: Union[torch.optim.Optimizer, Type[torch.optim.Optimizer]] = SGD,
        cycle_momentum: bool = False,
        warmup_fraction: float = 0.1,
        embeddings_storage_mode: str = "cpu",
        checkpoint: bool = False,
        save_final_model: bool = True,
        anneal_with_restarts: bool = False,
        anneal_with_prestarts: bool = False,
        anneal_against_dev_loss: bool = False,
        batch_growth_annealing: bool = False,
        shuffle: bool = True,
        param_selection_mode: bool = False,
        write_weights: bool = False,
        num_workers: Optional[int] = None,
        sampler=None,
        use_amp: bool = False,
        amp_opt_level: str = "O1",
        eval_on_train_fraction: float = 0.0,
        eval_on_train_shuffle: bool = False,
        save_model_each_k_epochs: int = 0,
        tensorboard_comment: str = "",
        use_swa: bool = False,
        use_final_model_for_eval: bool = False,
        gold_label_dictionary_for_eval: Optional[Dictionary] = None,
        create_file_logs: bool = True,
        create_loss_file: bool = True,
        epoch: int = 0,
        use_tensorboard: bool = False,
        tensorboard_log_dir=None,
        metrics_for_tensorboard=[],
        optimizer_state_dict: Optional[Dict[str, Any]] = None,
        scheduler_state_dict: Optional[Dict[str, Any]] = None,
        save_optimizer_state: bool = False,
        **kwargs,
    ) -> dict:
        """
        Trains any class that implements the flair.nn.Model interface.
        :param base_path: Main path to which all output during training is logged and models are saved  # noqa: E501
        :param learning_rate: Initial learning rate (or max, if scheduler is OneCycleLR)  # noqa: E501
        :param mini_batch_size: Size of mini-batches during training
        :param mini_batch_chunk_size: If mini-batches are larger than this number, they get broken down into chunks of this size for processing purposes  # noqa: E501
        :param max_epochs: Maximum number of epochs to train. Terminates training if this number is surpassed.  # noqa: E501
        :param scheduler: The learning rate scheduler to use
        :param checkpoint: If True, a full checkpoint is saved at end of each epoch  # noqa: E501
        :param cycle_momentum: If scheduler is OneCycleLR, whether the scheduler should cycle also the momentum  # noqa: E501
        :param anneal_factor: The factor by which the learning rate is annealed
        :param patience: Patience is the number of epochs with no improvement the Trainer waits  # noqa: E501
         until annealing the learning rate
        :param min_learning_rate: If the learning rate falls below this threshold, training terminates  # noqa: E501
        :param warmup_fraction: Fraction of warmup steps if the scheduler is LinearSchedulerWithWarmup  # noqa: E501
        :param train_with_dev:  If True, the data from dev split is added to the training data  # noqa: E501
        :param train_with_test: If True, the data from test split is added to the training data  # noqa: E501
        :param monitor_train: If True, training data is evaluated at end of each epoch
        :param monitor_test: If True, test data is evaluated at end of each epoch
        :param embeddings_storage_mode: One of 'none' (all embeddings are deleted and freshly recomputed),  # noqa: E501
        'cpu' (embeddings are stored on CPU) or 'gpu' (embeddings are stored on GPU)
        :param save_final_model: If True, final model is saved
        :param anneal_with_restarts: If True, the last best model is restored when annealing the learning rate  # noqa: E501
        :param shuffle: If True, data is shuffled during training
        :param param_selection_mode: If True, testing is performed against dev data. Use this mode when doing  # noqa: E501
        parameter selection.
        :param num_workers: Number of workers in your data loader.
        :param sampler: You can pass a data sampler here for special sampling of data.  # noqa: E501
        :param eval_on_train_fraction: the fraction of train data to do the evaluation on,  # noqa: E501
        if 0. the evaluation is not performed on fraction of training data,
        if 'dev' the size is determined from dev set size
        :param eval_on_train_shuffle: if True the train data fraction is determined on the start of training  # noqa: E501
        and kept fixed during training, otherwise it's sampled at beginning of each epoch  # noqa: E501
        :param save_model_each_k_epochs: Each k epochs, a model state will be written out. If set to '5', a model will  # noqa: E501
        be saved each 5 epochs. Default is 0 which means no model saving.
        :param main_evaluation_metric: Type of metric to use for best model tracking and learning rate scheduling (if dev data is available, otherwise loss will be used), currently only applicable for text_classification_model  # noqa: E501
        :param tensorboard_comment: Comment to use for tensorboard logging
        :param create_file_logs: If True, the logs will also be stored in a file 'training.log' in the model folder  # noqa: E501
        :param create_loss_file: If True, the loss will be writen to a file 'loss.tsv' in the model folder  # noqa: E501
        :param optimizer: The optimizer to use (typically SGD or Adam)
        :param epoch: The starting epoch (normally 0 but could be higher if you continue training model)  # noqa: E501
        :param use_tensorboard: If True, writes out tensorboard information
        :param tensorboard_log_dir: Directory into which tensorboard log files will be written  # noqa: E501
        :param metrics_for_tensorboard: List of tuples that specify which metrics (in addition to the main_score) shall be plotted in tensorboard, could be [("macro avg", 'f1-score'), ("macro avg", 'precision')] for example  # noqa: E501
        :param kwargs: Other arguments for the Optimizer
        :return:
        """

        # create a model card for this model with Flair and PyTorch version
        model_card: Dict[str, Any] = {
            "flair_version": flair.__version__,
            "pytorch_version": torch.__version__,
        }

        # also record Transformers version if library is loaded
        try:
            import transformers

            model_card["transformers_version"] = transformers.__version__
        except ImportError:
            pass

        # remember all parameters used in train() call
        local_variables = locals()
        training_parameters = {}
        for parameter in signature(self.train).parameters:
            training_parameters[parameter] = local_variables[parameter]
        model_card["training_parameters"] = training_parameters

        # add model card to model
        self.model.model_card = model_card
        assert self.corpus.train
        if use_tensorboard:
            try:
                from torch.utils.tensorboard import SummaryWriter

                if tensorboard_log_dir is not None and not os.path.exists(
                    tensorboard_log_dir
                ):
                    os.mkdir(tensorboard_log_dir)
                writer = SummaryWriter(
                    log_dir=tensorboard_log_dir, comment=tensorboard_comment
                )
                log.info(f"tensorboard logging path is {tensorboard_log_dir}")

            except ImportError:
                log_line(log)
                log.warning(
                    "ATTENTION! PyTorch >= 1.1.0 and pillow are required"
                    "for TensorBoard support!"
                )
                log_line(log)
                use_tensorboard = False
                pass

        if use_amp:
            if sys.version_info < (3, 0):
                raise RuntimeError("Apex currently only supports Python 3. Aborting.")
            if amp is None:
                raise RuntimeError(
                    "Failed to import apex. Please install apex from "
                    "https://www.github.com/nvidia/apex "
                    "to enable mixed-precision training."
                )

        if not eval_batch_size:
            eval_batch_size = mini_batch_size
        if mini_batch_chunk_size is None:
            mini_batch_chunk_size = mini_batch_size
        if learning_rate < min_learning_rate:
            min_learning_rate = learning_rate / 10

        initial_learning_rate = learning_rate

        base_path = Path(base_path)
        base_path.mkdir(exist_ok=True, parents=True)

        log_line(log)
        log.info(f'Model: "{self.model}"')
        log_line(log)
        log.info(f'Corpus: "{self.corpus}"')
        log_line(log)
        log.info("Parameters:")
        log.info(f' - learning_rate: "{learning_rate}"')
        log.info(f' - mini_batch_size: "{mini_batch_size}"')
        log.info(f' - patience: "{patience}"')
        log.info(f' - anneal_factor: "{anneal_factor}"')
        log.info(f' - max_epochs: "{max_epochs}"')
        log.info(f' - shuffle: "{shuffle}"')
        log.info(f' - train_with_dev: "{train_with_dev}"')
        log.info(f' - batch_growth_annealing: "{batch_growth_annealing}"')
        log_line(log)
        log.info(f'Model training base path: "{base_path}"')
        log_line(log)
        log.info(f"Device: {flair.device}")
        log_line(log)
        log.info(f"Embeddings storage mode: {embeddings_storage_mode}")
        if (
            isinstance(self.model, SequenceTagger)
            and self.model.weight_dict
            and self.model.use_crf
        ):
            log_line(log)
            log.warning(
                "WARNING: Specified class weights will not take effect when using CRF"
            )

        self.check_for_and_delete_previous_best_models(base_path)

        # determine what splits (train, dev, test) to evaluate and log
        log_train = True if monitor_train else False
        log_test = (
            True
            if (not param_selection_mode and self.corpus.test and monitor_test)
            else False
        )
        log_dev = False if train_with_dev or not self.corpus.dev else True
        log_train_part = (
            True
            if (eval_on_train_fraction == "dev" or eval_on_train_fraction > 0.0)
            else False
        )

        if log_train_part:
            train_part_size = (
                _len_dataset(self.corpus.dev)
                if eval_on_train_fraction == "dev"
                else int(_len_dataset(self.corpus.train) * eval_on_train_fraction)
            )

            assert train_part_size > 0
            if not eval_on_train_shuffle:
                train_part_indices = list(range(train_part_size))
                train_part = torch.utils.data.dataset.Subset(
                    self.corpus.train, train_part_indices
                )

        # prepare loss logging file and set up header
        loss_txt = init_output_file(base_path, "loss.tsv") if create_loss_file else None

        weight_extractor = WeightExtractor(base_path)

        # if optimizer class is passed, instantiate:
        if not isinstance(optimizer, torch.optim.Optimizer):
            kwargs["lr"] = learning_rate
            optimizer = optimizer(self.model.parameters(), **kwargs)

        if use_swa:
            import torchcontrib

            optimizer = torchcontrib.optim.SWA(
                optimizer, swa_start=10, swa_freq=5, swa_lr=learning_rate
            )

        if use_amp:
            self.model, optimizer = amp.initialize(
                self.model, optimizer, opt_level=amp_opt_level
            )

        optimizer = cast(torch.optim.Optimizer, optimizer)

        # load existing optimizer state dictionary if it exists
        if optimizer_state_dict:
            optimizer.load_state_dict(optimizer_state_dict)

        # minimize training loss if training with dev data, else maximize dev score
        anneal_mode = "min" if train_with_dev or anneal_against_dev_loss else "max"
        best_validation_score = (
            100000000000 if train_with_dev or anneal_against_dev_loss else 0.0
        )

        dataset_size = _len_dataset(self.corpus.train)
        if train_with_dev:
            dataset_size += _len_dataset(self.corpus.dev)

        # if scheduler is passed as a class, instantiate
        if inspect.isclass(scheduler):
            if scheduler == OneCycleLR:
                scheduler = OneCycleLR(
                    optimizer,
                    max_lr=learning_rate,
                    steps_per_epoch=dataset_size // mini_batch_size + 1,
                    epochs=max_epochs - epoch,
                    # if we load a checkpoint, we have already trained for epoch
                    pct_start=0.0,
                    cycle_momentum=cycle_momentum,
                )
            elif scheduler == LinearSchedulerWithWarmup:
                steps_per_epoch = (dataset_size + mini_batch_size - 1) / mini_batch_size
                num_train_steps = int(steps_per_epoch * max_epochs)
                num_warmup_steps = int(num_train_steps * warmup_fraction)

                scheduler = LinearSchedulerWithWarmup(
                    optimizer,
                    num_train_steps=num_train_steps,
                    num_warmup_steps=num_warmup_steps,
                )
            else:
                scheduler = scheduler(
                    optimizer,
                    factor=anneal_factor,
                    patience=patience,
                    initial_extra_patience=initial_extra_patience,
                    mode=anneal_mode,
                    verbose=True,
                )

        # load existing scheduler state dictionary if it exists
        if scheduler_state_dict:
            scheduler.load_state_dict(scheduler_state_dict)

        # update optimizer and scheduler in model card
        model_card["training_parameters"]["optimizer"] = optimizer
        model_card["training_parameters"]["scheduler"] = scheduler

        if isinstance(scheduler, OneCycleLR) and batch_growth_annealing:
            raise ValueError("Batch growth with OneCycle policy is not implemented.")

        train_data = self.corpus.train

        # if training also uses dev/train data, include in training set
        if train_with_dev or train_with_test:

            parts = [self.corpus.train]
            if train_with_dev and self.corpus.dev:
                parts.append(self.corpus.dev)
            if train_with_test and self.corpus.test:
                parts.append(self.corpus.test)

            train_data = ConcatDataset(parts)

        # initialize sampler if provided
        if sampler is not None:
            # init with default values if only class is provided
            if inspect.isclass(sampler):
                sampler = sampler()
            # set dataset to sample from
            sampler.set_dataset(train_data)
            shuffle = False

        dev_score_history = []
        dev_loss_history = []
        train_loss_history = []

        micro_batch_size = mini_batch_chunk_size

        # At any point you can hit Ctrl + C to break out of training early.
        try:
            if create_file_logs:
                log_handler = add_file_handler(log, base_path / "training.log")
            else:
                log_handler = None

            previous_learning_rate = learning_rate
            momentum = 0
            for group in optimizer.param_groups:
                if "momentum" in group:
                    momentum = group["momentum"]

            for epoch in range(epoch + 1, max_epochs + 1):
                log_line(log)

                # update epoch in model card
                model_card["training_parameters"]["epoch"] = epoch

                if anneal_with_prestarts:
                    last_epoch_model_state_dict = copy.deepcopy(self.model.state_dict())

                if eval_on_train_shuffle:
                    train_part_indices = list(range(_len_dataset(self.corpus.train)))
                    random.shuffle(train_part_indices)
                    train_part_indices = train_part_indices[:train_part_size]
                    train_part = torch.utils.data.dataset.Subset(
                        self.corpus.train, train_part_indices
                    )

                # get new learning rate
                for group in optimizer.param_groups:
                    learning_rate = group["lr"]

                if learning_rate != previous_learning_rate and batch_growth_annealing:
                    mini_batch_size *= 2

                # reload last best model if annealing with restarts is enabled
                if (
                    (anneal_with_restarts or anneal_with_prestarts)
                    and learning_rate != previous_learning_rate
                    and os.path.exists(base_path / "best-model.pt")
                ):
                    if anneal_with_restarts:
                        log.info("resetting to best model")
                        self.model.load_state_dict(
                            self.model.load(base_path / "best-model.pt").state_dict()
                        )
                    if anneal_with_prestarts:
                        log.info("resetting to pre-best model")
                        self.model.load_state_dict(
                            self.model.load(
                                base_path / "pre-best-model.pt"
                            ).state_dict()
                        )

                previous_learning_rate = learning_rate
                if use_tensorboard:
                    writer.add_scalar("learning_rate", learning_rate, epoch)

                # stop training if learning rate becomes too small
                if (
                    not isinstance(scheduler, (OneCycleLR, LinearSchedulerWithWarmup))
                    and learning_rate < min_learning_rate
                ):
                    log_line(log)
                    log.info("learning rate too small - quitting training!")
                    log_line(log)
                    break

                batch_loader = DataLoader(
                    train_data,
                    batch_size=mini_batch_size,
                    shuffle=shuffle
                    if epoch > 1
                    else False,  # never shuffle the first epoch
                    num_workers=num_workers,
                    sampler=sampler,
                )

                self.model.train()

                train_loss: float = 0

                seen_batches = 0
                total_number_of_batches = len(batch_loader)

                modulo = max(1, int(total_number_of_batches / 10))

                # process mini-batches
                batch_time = 0.0
                average_over = 0
                for batch_no, batch in enumerate(batch_loader):

                    start_time = time.time()

                    # zero the gradients on the model and optimizer
                    self.model.zero_grad()
                    optimizer.zero_grad()

                    # if necessary, make batch_steps
                    batch_steps = [batch]
                    if len(batch) > micro_batch_size:
                        batch_steps = [
                            batch[x : x + micro_batch_size]
                            for x in range(0, len(batch), micro_batch_size)
                        ]

                    # forward and backward for batch
                    for batch_step in batch_steps:

                        # forward pass
                        loss = self.model.forward_loss(batch_step)

                        if isinstance(loss, tuple):
                            average_over += loss[1]
                            loss = loss[0]

                        # Backward
                        if use_amp:
                            with amp.scale_loss(loss, optimizer) as scaled_loss:
                                scaled_loss.backward()
                        else:
                            loss.backward()
                        train_loss += loss.item()

                    # do the optimizer step
                    torch.nn.utils.clip_grad_norm_(self.model.parameters(), 5.0)
                    optimizer.step()

                    # do the scheduler step if one-cycle or linear decay
                    if isinstance(scheduler, (OneCycleLR, LinearSchedulerWithWarmup)):
                        scheduler.step()
                        # get new learning rate
                        for group in optimizer.param_groups:
                            learning_rate = group["lr"]
                            if "momentum" in group:
                                momentum = group["momentum"]
                            if "betas" in group:
                                momentum, _ = group["betas"]

                    seen_batches += 1

                    # depending on memory mode, embeddings are moved to CPU, GPU
                    # or deleted
                    store_embeddings(batch, embeddings_storage_mode)

                    batch_time += time.time() - start_time
                    if seen_batches % modulo == 0:
                        momentum_info = (
                            f" - momentum: {momentum:.4f}" if cycle_momentum else ""
                        )
                        intermittent_loss = (
                            train_loss / average_over
                            if average_over > 0
                            else train_loss / seen_batches
                        )
                        log.info(
                            f"epoch {epoch} - iter {seen_batches}/"
                            f"{total_number_of_batches} - loss "
                            f"{intermittent_loss:.8f} - samples/sec:"
                            f" {mini_batch_size * modulo / batch_time:.2f}"
                            f" - lr: {learning_rate:.6f}{momentum_info}"
                        )
                        batch_time = 0.0
                        iteration = epoch * total_number_of_batches + batch_no
                        if not param_selection_mode and write_weights:
                            weight_extractor.extract_weights(
                                self.model.state_dict(), iteration
                            )

                if average_over != 0:
                    train_loss /= average_over

                self.model.eval()

                if save_model_each_k_epochs > 0 and epoch % save_model_each_k_epochs == 0:
                    print("saving model of current epoch")
                    model_name = "model_epoch_" + str(epoch) + ".pt"
                    self.model.save(base_path / model_name, checkpoint=save_optimizer_state)

                log_line(log)
                log.info(
                    f"EPOCH {epoch} done: loss {train_loss:.4f}"
                    f" - lr {learning_rate:.7f}"
                )

                if use_tensorboard:
                    writer.add_scalar("train_loss", train_loss, epoch)

                # evaluate on train / dev / test split depending on training settings
                result_line: str = ""

                if log_train:
                    train_eval_result = self.model.evaluate(
                        self.corpus.train,
                        gold_label_type=self.model.label_type,
                        mini_batch_size=eval_batch_size,
                        num_workers=num_workers,
                        embedding_storage_mode=embeddings_storage_mode,
                        main_evaluation_metric=main_evaluation_metric,
                        gold_label_dictionary=gold_label_dictionary_for_eval,
                    )
                    result_line += f"\t{train_eval_result.log_line}"

                    # depending on memory mode, embeddings are moved to CPU, GPU
                    # or deleted
                    store_embeddings(self.corpus.train, embeddings_storage_mode)

                if log_train_part:
                    train_part_eval_result = self.model.evaluate(
                        train_part,
                        gold_label_type=self.model.label_type,
                        mini_batch_size=eval_batch_size,
                        num_workers=num_workers,
                        embedding_storage_mode=embeddings_storage_mode,
                        main_evaluation_metric=main_evaluation_metric,
                        gold_label_dictionary=gold_label_dictionary_for_eval,
                    )
                    result_line += (
                        f"\t{train_part_eval_result.loss}"
                        f"\t{train_part_eval_result.log_line}"
                    )

                    log.info(
                        f"TRAIN_SPLIT : loss {train_part_eval_result.loss}"
                        f" - {main_evaluation_metric[1]}"
                        f" ({main_evaluation_metric[0]})"
                        f" {round(train_part_eval_result.main_score, 4)}"
                    )
                if use_tensorboard:
                    for (metric_class_avg_type, metric_type) in metrics_for_tensorboard:
                        writer.add_scalar(
                            f"train_{metric_class_avg_type}_{metric_type}",
                            train_part_eval_result.classification_report[
                                metric_class_avg_type
                            ][metric_type],
                            epoch,
                        )

                if log_dev:
                    assert self.corpus.dev
                    dev_eval_result = self.model.evaluate(
                        self.corpus.dev,
                        gold_label_type=self.model.label_type,
                        mini_batch_size=eval_batch_size,
                        num_workers=num_workers,
                        out_path=base_path / "dev.tsv",
                        embedding_storage_mode=embeddings_storage_mode,
                        main_evaluation_metric=main_evaluation_metric,
                        gold_label_dictionary=gold_label_dictionary_for_eval,
                    )
                    result_line += (
                        f"\t{dev_eval_result.loss}\t{dev_eval_result.log_line}"
                    )
                    log.info(
                        f"DEV : loss {dev_eval_result.loss}"
                        f" - {main_evaluation_metric[1]}"
                        f" ({main_evaluation_metric[0]})"
                        f"  {round(dev_eval_result.main_score, 4)}"
                    )
                    # calculate scores using dev data if available
                    # append dev score to score history
                    dev_score_history.append(dev_eval_result.main_score)
                    dev_loss_history.append(dev_eval_result.loss)

                    dev_score = dev_eval_result.main_score

                    # depending on memory mode, embeddings are moved to CPU, GPU
                    # or deleted
                    store_embeddings(self.corpus.dev, embeddings_storage_mode)

                    if use_tensorboard:
                        writer.add_scalar("dev_loss", dev_eval_result.loss, epoch)
                        writer.add_scalar(
                            "dev_score", dev_eval_result.main_score, epoch
                        )
                        for (
                            metric_class_avg_type,
                            metric_type,
                        ) in metrics_for_tensorboard:
                            writer.add_scalar(
                                f"dev_{metric_class_avg_type}_{metric_type}",
                                dev_eval_result.classification_report[
                                    metric_class_avg_type
                                ][metric_type],
                                epoch,
                            )

                if log_test:
                    assert self.corpus.test
                    test_eval_result = self.model.evaluate(
                        self.corpus.test,
                        gold_label_type=self.model.label_type,
                        mini_batch_size=eval_batch_size,
                        num_workers=num_workers,
                        out_path=base_path / "test.tsv",
                        embedding_storage_mode=embeddings_storage_mode,
                        main_evaluation_metric=main_evaluation_metric,
                        gold_label_dictionary=gold_label_dictionary_for_eval,
                    )
                    result_line += (
                        f"\t{test_eval_result.loss}\t{test_eval_result.log_line}"
                    )
                    log.info(
                        f"TEST : loss {test_eval_result.loss} -"
                        f" {main_evaluation_metric[1]}"
                        f" ({main_evaluation_metric[0]}) "
                        f" {round(test_eval_result.main_score, 4)}"
                    )

                    # depending on memory mode, embeddings are moved to CPU, GPU
                    # or deleted
                    store_embeddings(self.corpus.test, embeddings_storage_mode)

                    if use_tensorboard:
                        writer.add_scalar("test_loss", test_eval_result.loss, epoch)
                        writer.add_scalar(
                            "test_score", test_eval_result.main_score, epoch
                        )
                        for (
                            metric_class_avg_type,
                            metric_type,
                        ) in metrics_for_tensorboard:
                            writer.add_scalar(
                                f"test_{metric_class_avg_type}_{metric_type}",
                                test_eval_result.classification_report[
                                    metric_class_avg_type
                                ][metric_type],
                                epoch,
                            )

                # determine if this is the best model or if we need to anneal
                current_epoch_has_best_model_so_far = False
                # default mode: anneal against dev score
                if not train_with_dev and not anneal_against_dev_loss:
                    if dev_score > best_validation_score:
                        current_epoch_has_best_model_so_far = True
                        best_validation_score = dev_score

                    if isinstance(scheduler, AnnealOnPlateau):
                        scheduler.step(dev_score, dev_eval_result.loss)

                # alternative: anneal against dev loss
                if not train_with_dev and anneal_against_dev_loss:
                    if dev_eval_result.loss < best_validation_score:
                        current_epoch_has_best_model_so_far = True
                        best_validation_score = dev_eval_result.loss

                    if isinstance(scheduler, AnnealOnPlateau):
                        scheduler.step(dev_eval_result.loss)

                # alternative: anneal against train loss
                if train_with_dev:
                    if train_loss < best_validation_score:
                        current_epoch_has_best_model_so_far = True
                        best_validation_score = train_loss

                    if isinstance(scheduler, AnnealOnPlateau):
                        scheduler.step(train_loss)

                train_loss_history.append(train_loss)

                # determine bad epoch number
                try:
                    bad_epochs = scheduler.num_bad_epochs
                except AttributeError:
                    bad_epochs = 0
                for group in optimizer.param_groups:
                    new_learning_rate = group["lr"]
                if new_learning_rate != previous_learning_rate:
                    bad_epochs = patience + 1
                    if previous_learning_rate == initial_learning_rate:
                        bad_epochs += initial_extra_patience

                # log bad epochs
                log.info(f"BAD EPOCHS (no improvement): {bad_epochs}")

                if loss_txt is not None:
                    # output log file
                    with open(loss_txt, "a") as f:

                        # make headers on first epoch
                        if epoch == 1:
                            f.write(
                                "EPOCH\tTIMESTAMP\tBAD_EPOCHS"
                                "\tLEARNING_RATE\tTRAIN_LOSS"
                            )

                            if log_train:
                                f.write(
                                    "\tTRAIN_"
                                    + "\tTRAIN_".join(
                                        train_eval_result.log_header.split("\t")
                                    )
                                )

                            if log_train_part:
                                f.write(
                                    "\tTRAIN_PART_LOSS\tTRAIN_PART_"
                                    + "\tTRAIN_PART_".join(
                                        train_part_eval_result.log_header.split("\t")
                                    )
                                )

                            if log_dev:
                                f.write(
                                    "\tDEV_LOSS\tDEV_"
                                    + "\tDEV_".join(
                                        dev_eval_result.log_header.split("\t")
                                    )
                                )

                            if log_test:
                                f.write(
                                    "\tTEST_LOSS\tTEST_"
                                    + "\tTEST_".join(
                                        test_eval_result.log_header.split("\t")
                                    )
                                )

                        f.write(
                            f"\n{epoch}\t{datetime.datetime.now():%H:%M:%S}"
                            f"\t{bad_epochs}"
                            f"\t{learning_rate:.4f}\t{train_loss}"
                        )
                        f.write(result_line)

                # if checkpoint is enabled, save model at each epoch
                if checkpoint and not param_selection_mode:
                    self.model.save(base_path / "checkpoint.pt", checkpoint=True)

                # Check whether to save best model
                if (
                    (
                        not train_with_dev
                        or anneal_with_restarts
                        or anneal_with_prestarts
                    )
                    and not param_selection_mode
                    and current_epoch_has_best_model_so_far
                    and not use_final_model_for_eval
                ):
                    log.info("saving best model")
                    self.model.save(
                        base_path / "best-model.pt", checkpoint=save_optimizer_state
                    )

                    if anneal_with_prestarts:
                        current_state_dict = self.model.state_dict()
                        self.model.load_state_dict(last_epoch_model_state_dict)
                        self.model.save(base_path / "pre-best-model.pt")
                        self.model.load_state_dict(current_state_dict)

<<<<<<< HEAD
                if (
                    save_model_each_k_epochs > 0
                    and not epoch % save_model_each_k_epochs
                ):
                    print("saving model of current epoch")
                    model_name = "model_epoch_" + str(epoch) + ".pt"
                    self.model.save(
                        base_path / model_name, checkpoint=save_optimizer_state
                    )

=======
>>>>>>> acfed5e2
            if use_swa:
                import torchcontrib

                cast(torchcontrib.optim.SWA, optimizer).swap_swa_sgd()

            # if we do not use dev data for model selection, save final model
            if save_final_model and not param_selection_mode:
                self.model.save(
                    base_path / "final-model.pt", checkpoint=save_optimizer_state
                )

        except KeyboardInterrupt:
            log_line(log)
            log.info("Exiting from training early.")

            if use_tensorboard:
                writer.close()

            if not param_selection_mode:
                log.info("Saving model ...")
                self.model.save(
                    base_path / "final-model.pt", checkpoint=save_optimizer_state
                )
                log.info("Done.")
        finally:
            if create_file_logs:
                log_handler.close()
                log.removeHandler(log_handler)

            if use_tensorboard:
                writer.close()

        # test best model if test data is present
        if self.corpus.test and not train_with_test:
            final_score = self.final_test(
                base_path=base_path,
                eval_mini_batch_size=eval_batch_size,
                num_workers=num_workers,
                main_evaluation_metric=main_evaluation_metric,
                gold_label_dictionary_for_eval=gold_label_dictionary_for_eval,
            )
        else:
            final_score = 0
            log.info("Test data not provided setting final score to 0")

        return {
            "test_score": final_score,
            "dev_score_history": dev_score_history,
            "train_loss_history": train_loss_history,
            "dev_loss_history": dev_loss_history,
        }

    def resume(
        self,
        model: Model,
        **trainer_args,
    ):

        assert model.model_card is not None
        self.model = model
        # recover all arguments that were used to train this model
        args_used_to_train_model = model.model_card["training_parameters"]

        # you can overwrite params with your own
        for param in trainer_args:
            args_used_to_train_model[param] = trainer_args[param]
            if (
                param == "optimizer"
                and "optimizer_state_dict" in args_used_to_train_model
            ):
                del args_used_to_train_model["optimizer_state_dict"]
            if (
                param == "scheduler"
                and "scheduler_state_dict" in args_used_to_train_model
            ):
                del args_used_to_train_model["scheduler_state_dict"]

        # surface nested arguments
        kwargs = args_used_to_train_model["kwargs"]
        del args_used_to_train_model["kwargs"]

        # resume training with these parameters
        self.train(**args_used_to_train_model, **kwargs)

    def fine_tune(
        self,
        base_path: Union[Path, str],
        learning_rate: float = 5e-5,
        max_epochs: int = 10,
        optimizer=torch.optim.AdamW,
        scheduler=LinearSchedulerWithWarmup,
        warmup_fraction: float = 0.1,
        mini_batch_size: int = 4,
        embeddings_storage_mode: str = "none",
        use_final_model_for_eval: bool = True,
        **trainer_args,
    ):

        return self.train(
            base_path=base_path,
            learning_rate=learning_rate,
            max_epochs=max_epochs,
            optimizer=optimizer,
            scheduler=scheduler,
            warmup_fraction=warmup_fraction,
            mini_batch_size=mini_batch_size,
            embeddings_storage_mode=embeddings_storage_mode,
            use_final_model_for_eval=use_final_model_for_eval,
            **trainer_args,
        )

    def final_test(
        self,
        base_path: Union[Path, str],
        eval_mini_batch_size: int,
        main_evaluation_metric: Tuple[str, str],
        num_workers: Optional[int] = 8,
        gold_label_dictionary_for_eval: Optional[Dictionary] = None,
    ):
        base_path = Path(base_path)
        base_path.mkdir(exist_ok=True, parents=True)

        log_line(log)

        self.model.eval()

        if (base_path / "best-model.pt").exists():
            self.model.load_state_dict(
                self.model.load(base_path / "best-model.pt").state_dict()
            )
        else:
            log.info("Testing using last state of model ...")

        assert self.corpus.test
        test_results = self.model.evaluate(
            self.corpus.test,
            gold_label_type=self.model.label_type,
            mini_batch_size=eval_mini_batch_size,
            num_workers=num_workers,
            out_path=base_path / "test.tsv",
            embedding_storage_mode="none",
            main_evaluation_metric=main_evaluation_metric,
            gold_label_dictionary=gold_label_dictionary_for_eval,
        )

        log.info(test_results.log_line)
        log.info(test_results.detailed_results)
        log_line(log)

        # if we are training over multiple datasets, do evaluation for each
        if isinstance(self.corpus, MultiCorpus):
            for subcorpus in self.corpus.corpora:
                log_line(log)
                if subcorpus.test:
                    subcorpus_results = self.model.evaluate(
                        subcorpus.test,
                        gold_label_type=self.model.label_type,
                        mini_batch_size=eval_mini_batch_size,
                        num_workers=num_workers,
                        out_path=base_path / f"{subcorpus.name}-test.tsv",
                        embedding_storage_mode="none",
                        main_evaluation_metric=main_evaluation_metric,
                    )
                    log.info(subcorpus.name)
                    log.info(subcorpus_results.log_line)

        # get and return the final test score of best model
        final_score = test_results.main_score

        return final_score

    def find_learning_rate(
        self,
        base_path: Union[Path, str],
        optimizer,
        mini_batch_size: int = 32,
        start_learning_rate: float = 1e-7,
        end_learning_rate: float = 10,
        iterations: int = 1000,
        stop_early: bool = True,
        file_name: str = "learning_rate.tsv",
        **kwargs,
    ) -> Path:
        best_loss = None

        # cast string to Path
        base_path = Path(base_path)
        base_path.mkdir(exist_ok=True, parents=True)
        learning_rate_tsv = init_output_file(base_path, file_name)

        with open(learning_rate_tsv, "a") as f:
            f.write("ITERATION\tTIMESTAMP\tLEARNING_RATE\tTRAIN_LOSS\n")

        optimizer = optimizer(self.model.parameters(), lr=start_learning_rate, **kwargs)

        train_data = self.corpus.train

        scheduler = ExpAnnealLR(optimizer, end_learning_rate, iterations)

        model_state = self.model.state_dict()
        self.model.train()

        step = 0

        loss_list = []
        average_loss_list = []

        while step < iterations:

            batch_loader = DataLoader(
                train_data, batch_size=mini_batch_size, shuffle=True
            )

            for batch in batch_loader:
                step += 1

                # forward pass
                loss = self.model.forward_loss(batch)
                if isinstance(loss, tuple):
                    loss = loss[0]

                # update optimizer and scheduler
                optimizer.zero_grad()
                loss.backward()
                torch.nn.utils.clip_grad_norm_(self.model.parameters(), 5.0)
                optimizer.step()
                scheduler.step()

                learning_rate = scheduler.get_lr()[0]

                # append current loss to list of losses for all iterations
                loss_list.append(loss.item())

                # compute averaged loss
                import statistics

                moving_avg_loss = statistics.mean(loss_list)
                average_loss_list.append(moving_avg_loss)

                if len(average_loss_list) > 10:
                    drop = average_loss_list[-10] - moving_avg_loss
                else:
                    drop = 0.0

                if not best_loss or moving_avg_loss < best_loss:
                    best_loss = moving_avg_loss

                if step > iterations:
                    break

                if stop_early and (
                    moving_avg_loss > 4 * best_loss or torch.isnan(loss)
                ):
                    log_line(log)
                    log.info("loss diverged - stopping early!")
                    step = iterations
                    break

                with open(str(learning_rate_tsv), "a") as f:
                    f.write(
                        f"{step}\t{learning_rate}\t{loss.item()}"
                        f"\t{moving_avg_loss}\t{drop}\n"
                    )

            self.model.load_state_dict(model_state)
            self.model.to(flair.device)

        log_line(log)
        log.info(f"learning rate finder finished - plot {learning_rate_tsv}")
        log_line(log)

        return Path(learning_rate_tsv)<|MERGE_RESOLUTION|>--- conflicted
+++ resolved
@@ -868,19 +868,6 @@
                         self.model.save(base_path / "pre-best-model.pt")
                         self.model.load_state_dict(current_state_dict)
 
-<<<<<<< HEAD
-                if (
-                    save_model_each_k_epochs > 0
-                    and not epoch % save_model_each_k_epochs
-                ):
-                    print("saving model of current epoch")
-                    model_name = "model_epoch_" + str(epoch) + ".pt"
-                    self.model.save(
-                        base_path / model_name, checkpoint=save_optimizer_state
-                    )
-
-=======
->>>>>>> acfed5e2
             if use_swa:
                 import torchcontrib
 
